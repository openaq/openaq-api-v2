--- conflicted
+++ resolved
@@ -86,7 +86,6 @@
         start = time.time()
         logger.info("Start time: %s Query: %s Args:%s", start, query, kwargs)
         rquery, args = render(query, **kwargs)
-<<<<<<< HEAD
         try:
             async with pool.acquire() as con:
                 try:
@@ -112,22 +111,6 @@
             logger.error(f"Error getting connection from pool: {e}")
             return []
 
-=======
-        async with pool.acquire() as con:
-            try:
-                r = await con.fetch(rquery, *args)
-            except asyncpg.exceptions.UndefinedColumnError as e:
-                raise ValueError(f"{e}")
-            except asyncpg.exceptions.DataError as e:
-                raise ValueError(f"{e}")
-            except asyncpg.exceptions.CharacterNotInRepertoireError as e:
-                raise ValueError(f"{e}")
-            except Exception as e:
-                logger.debug(f"Database Error: {e}")
-                if str(e).startswith("ST_TileEnvelope"):
-                    raise HTTPException(status_code=422, detail=f"{e}")
-                raise HTTPException(status_code=500, detail=f"{e} {query} {kwargs}")
->>>>>>> bf7b5f9e
         logger.debug(
             "query took: %s results_firstrow: %s",
             time.time() - start,
