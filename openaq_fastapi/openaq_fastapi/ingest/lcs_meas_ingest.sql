DELETE FROM meas WHERE ingest_id IS NULL OR datetime is NULL or value IS NULL;
DELETE FROM meas WHERE datetime < '2018-01-01'::timestamptz or datetime>now();
UPDATE meas
    SET
    sensors_id=s.sensors_id
    FROM sensors s
    WHERE
    s.source_id=ingest_id;

INSERT INTO rejects (tbl,r) SELECT
    'meas',
    to_jsonb(meas)
FROM meas WHERE sensors_id IS NULL;



DELETE FROM meas WHERE sensors_id IS NULL;

-- --Some fake data to make it easier to test this section
-- TRUNCATE meas;
-- INSERT INTO meas (ingest_id, sensors_id, value, datetime)
-- SELECT 'fake-ingest'
-- , (SELECT sensors_id FROM sensors ORDER BY random() LIMIT 1)
-- , -99
-- , generate_series(now() - '3day'::interval, current_date, '1hour'::interval);


INSERT INTO measurements (
    sensors_id,
    datetime,
    value,
    lon,
    lat
) SELECT
    DISTINCT
    sensors_id,
    datetime,
    value,
    lon,
    lat
FROM
    meas
WHERE
    sensors_id IS NOT NULL
ON CONFLICT DO NOTHING
;

<<<<<<< HEAD
=======

>>>>>>> 5a80278f
DO $$
BEGIN
  -- Update the export queue/logs to export these records
  -- wrap it in a block just in case the database does not have this module installed
  -- we subtract the second because the data is assumed to be time ending
  INSERT INTO open_data_export_logs (sensor_nodes_id, day, records, measurands, modified_on)
  SELECT sn.sensor_nodes_id
<<<<<<< HEAD
  , ((m.datetime - '1sec'::interval) AT TIME ZONE (COALESCE(sn.metadata->>'timezone', 'UTC'))::text)::date as day
=======
  , ((m.datetime - '1sec'::interval) AT TIME ZONE (sn.metadata->>'timezone')::text)::date as day
>>>>>>> 5a80278f
  , COUNT(1)
  , COUNT(DISTINCT p.measurands_id)
  , MAX(now())
  FROM meas m
  JOIN sensors s ON (m.sensors_id = s.sensors_id)
  JOIN measurands p ON (s.measurands_id = p.measurands_id)
  JOIN sensor_systems ss ON (s.sensor_systems_id = ss.sensor_systems_id)
  JOIN sensor_nodes sn ON (ss.sensor_nodes_id = sn.sensor_nodes_id)
<<<<<<< HEAD
  WHERE m.datetime IS NOT NULL
  GROUP BY sn.sensor_nodes_id
  , ((m.datetime - '1sec'::interval) AT TIME ZONE (COALESCE(sn.metadata->>'timezone', 'UTC'))::text)::date
=======
  GROUP BY sn.sensor_nodes_id
  , ((m.datetime - '1sec'::interval) AT TIME ZONE (sn.metadata->>'timezone')::text)::date
>>>>>>> 5a80278f
  ON CONFLICT (sensor_nodes_id, day) DO UPDATE
  SET records = EXCLUDED.records
  , measurands = EXCLUDED.measurands
  , modified_on = EXCLUDED.modified_on;
EXCEPTION WHEN OTHERS THEN
    RAISE NOTICE 'Failed to export to logs: %', SQLERRM
    USING HINT = 'Make sure that the open data module is installed';
END
$$;<|MERGE_RESOLUTION|>--- conflicted
+++ resolved
@@ -45,10 +45,7 @@
 ON CONFLICT DO NOTHING
 ;
 
-<<<<<<< HEAD
-=======
 
->>>>>>> 5a80278f
 DO $$
 BEGIN
   -- Update the export queue/logs to export these records
@@ -56,11 +53,7 @@
   -- we subtract the second because the data is assumed to be time ending
   INSERT INTO open_data_export_logs (sensor_nodes_id, day, records, measurands, modified_on)
   SELECT sn.sensor_nodes_id
-<<<<<<< HEAD
   , ((m.datetime - '1sec'::interval) AT TIME ZONE (COALESCE(sn.metadata->>'timezone', 'UTC'))::text)::date as day
-=======
-  , ((m.datetime - '1sec'::interval) AT TIME ZONE (sn.metadata->>'timezone')::text)::date as day
->>>>>>> 5a80278f
   , COUNT(1)
   , COUNT(DISTINCT p.measurands_id)
   , MAX(now())
@@ -69,14 +62,8 @@
   JOIN measurands p ON (s.measurands_id = p.measurands_id)
   JOIN sensor_systems ss ON (s.sensor_systems_id = ss.sensor_systems_id)
   JOIN sensor_nodes sn ON (ss.sensor_nodes_id = sn.sensor_nodes_id)
-<<<<<<< HEAD
-  WHERE m.datetime IS NOT NULL
   GROUP BY sn.sensor_nodes_id
   , ((m.datetime - '1sec'::interval) AT TIME ZONE (COALESCE(sn.metadata->>'timezone', 'UTC'))::text)::date
-=======
-  GROUP BY sn.sensor_nodes_id
-  , ((m.datetime - '1sec'::interval) AT TIME ZONE (sn.metadata->>'timezone')::text)::date
->>>>>>> 5a80278f
   ON CONFLICT (sensor_nodes_id, day) DO UPDATE
   SET records = EXCLUDED.records
   , measurands = EXCLUDED.measurands
