--- conflicted
+++ resolved
@@ -9,7 +9,6 @@
 import logging
 import psycopg2
 from ..settings import settings
-<<<<<<< HEAD
 from .lcs import (
     load_measurements_db,
     load_metadata_db,
@@ -22,9 +21,7 @@
     calculate_rollup_daily_stats,
     get_pending_rollup_days,
 )
-=======
-from .lcs import load_measurements_db, load_metadata_db, load_versions_db
->>>>>>> bf7b5f9e
+
 from .fetch import load_db
 from time import time
 
@@ -38,16 +35,12 @@
 s3c = boto3.client("s3")
 
 logger = logging.getLogger(__name__)
-<<<<<<< HEAD
 logging.basicConfig(
     format='[%(asctime)s] %(levelname)s [%(name)s:%(lineno)s] %(message)s',
     level=settings.LOG_LEVEL.upper(),
     force=True,
 )
 
-=======
-logger.setLevel(logging.DEBUG);
->>>>>>> bf7b5f9e
 
 def handler(event, context):
     logger.debug(event)
@@ -67,13 +60,10 @@
                         try:
                             last_modified = lov2["Contents"][0]["LastModified"]
                         except KeyError:
-<<<<<<< HEAD
                             logger.error("""
                             could not get last modified time from obj
                             """)
-=======
-                            logger.warning("could not get last modified time from obj")
->>>>>>> bf7b5f9e
+
                         last_modified = datetime.now().replace(
                             tzinfo=timezone.utc
                         )
@@ -90,20 +80,12 @@
                         )
                         row = cursor.fetchone()
                         connection.commit()
-<<<<<<< HEAD
                         logger.info(f"ingest-handler: {row}")
         except Exception as e:
             logger.warning(f"Exception: {e}")
     elif event.get("method"):
         method_handler(event, context)
     elif event.get("source") and event["source"] == "aws.events":
-=======
-                        logger.debug(f"{row}")
-        except Exception as e:
-            logger.warning(f"Exception: {e}")
-    elif event.get("source") and event["source"] == "aws.events":
-        logger.info("aws.event")
->>>>>>> bf7b5f9e
         cronhandler(event, context)
     else:
         logger.warning(f"ingest-handler: nothing to do: {event}")
@@ -177,7 +159,6 @@
 
 
 def cronhandler(event, context):
-<<<<<<< HEAD
     start_time = time()
     timeout = settings.INGEST_TIMEOUT  # manual timeout for testing
     ascending = settings.FETCH_ASCENDING if 'ascending' not in event else event['ascending']
@@ -188,11 +169,6 @@
 
     logger.info(f"Running cron job: {event['source']}, ascending: {ascending}")
     with psycopg2.connect(settings.DATABASE_URL) as connection:
-=======
-    logger.info("starting cron job")
-    logger.debug(event)
-    with psycopg2.connect(settings.DATABASE_WRITE_URL) as connection:
->>>>>>> bf7b5f9e
         connection.set_session(autocommit=True)
         with connection.cursor() as cursor:
             cursor.execute(
@@ -215,20 +191,10 @@
             pipeline = cursor.fetchone()
             cursor.execute(
                 """
-<<<<<<< HEAD
                 SELECT count(*)
                 FROM fetchlogs
                 WHERE completed_datetime is null
                 AND key ~*'realtime';
-=======
-                SELECT count(*) FROM fetchlogs WHERE completed_datetime is null and key ~*'versions';
-                """,
-            )
-            versions = cursor.fetchone()
-            cursor.execute(
-                """
-                SELECT count(*) FROM fetchlogs WHERE completed_datetime is null and key ~*'realtime';
->>>>>>> bf7b5f9e
                 """,
             )
             realtime = cursor.fetchone()
@@ -242,7 +208,6 @@
             )
             versions = cursor.fetchone()
             for notice in connection.notices:
-<<<<<<< HEAD
                 logger.debug(notice)
 
     metadata = 0 if metadata is None else metadata[0]
@@ -311,48 +276,4 @@
     except Exception as e:
         logger.error(f"load pipeline failed: {e}")
 
-    logger.info("done processing: %0.4f seconds", time() - start_time)
-=======
-                logger.info(notice)
-
-    logger.info(f"Processing {metadata[0]} metadata, {realtime[0]} openaq, {pipeline[0]} pipeline records")
-    if metadata is not None:
-        val = int(metadata[0])
-        cnt = 0
-        while cnt < val + 10:
-            load_metadata_db(10)
-            cnt += 10
-            logger.debug(f"loaded {cnt+10} of {val} metadata/station records")
-
-    if realtime is not None:
-        val = int(realtime[0])
-        if val>400:
-            val=400
-        cnt = 0
-        while cnt < val + 25:
-            load_db(25)
-            cnt += 25
-            logger.debug(f"loaded {cnt+25} of {val} fetch/realtime records")
-
-    if pipeline is not None:
-        val = int(pipeline[0])
-        if val>400:
-            val=400
-        cnt = 0
-        while cnt < val + 25:
-            load_measurements_db(25)
-            cnt += 25
-            logger.debug(f"loaded {cnt+25} of {val} measurement records")
-
-    if versions is not None:
-        val = int(versions[0])
-        if val>400:
-            val=400
-        cnt = 0
-        while cnt < val + 25:
-            load_versions_db(25)
-            cnt += 25
-            logger.debug(f"loaded {cnt+25} of {val} versions records")
-
-    logger.info("ending cron job")
->>>>>>> bf7b5f9e
+    logger.info("done processing: %0.4f seconds", time() - start_time)