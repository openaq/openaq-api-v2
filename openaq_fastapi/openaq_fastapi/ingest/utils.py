import io
import os
from pathlib import Path
import logging
from urllib.parse import unquote_plus
from datetime import datetime, timedelta
from time import time

import gzip

import boto3
from io import StringIO
import psycopg2
import typer

from ..settings import settings

app = typer.Typer()

dir_path = os.path.dirname(os.path.realpath(__file__))

s3 = boto3.client("s3")

logger = logging.getLogger(__name__)


class StringIteratorIO(io.TextIOBase):
    def __init__(self, iter):
        self._iter = iter
        self._buff = ""

    def readable(self):
        return True

    def _read1(self, n=None):
        while not self._buff:
            try:
                self._buff = next(self._iter)
            except StopIteration:
                break
        ret = self._buff[:n]
        self._buff = self._buff[len(ret):]
        return ret

    def read(self, n=None):
        line = []
        if n is None or n < 0:
            while True:
                m = self._read1()
                if not m:
                    break
                line.append(m)
        else:
            while n > 0:
                m = self._read1(n)
                if not m:
                    break
                n -= len(m)
                line.append(m)
        return "".join(line)


def clean_csv_value(value):
    if value is None or value == "":
        return r"\N"
    return str(value).replace("\n", "\\n").replace("\t", " ")


def get_query(file, **params):
    logger.debug("get_query: {file}, params: {params}")
    query = Path(os.path.join(dir_path, file)).read_text()
    if params is not None and len(params) >= 1:
<<<<<<< HEAD
=======
        # print(f"adding parameters {params}")
>>>>>>> bf7b5f9e
        query = query.format(**params)
    return query


def calculate_hourly_rollup_day(day: str):
    """Calculate a full day of hourly values"""
    if isinstance(day, str):
        day = datetime.fromisoformat(day).date()
    with psycopg2.connect(settings.DATABASE_WRITE_URL) as connection:
        connection.set_session(autocommit=True)
        with connection.cursor() as cursor:
            cursor.execute(
                "SET LOCAL statement_timeout = '900s'"
            )
            cursor.execute(
                """
                SELECT COALESCE((metadata->'latestHour')::int, -1) + 1
                FROM daily_stats
                WHERE day = %s
                """,
                (day,),
            )
            last_hour = cursor.fetchone()[0]
            for hr in range(last_hour, 24):
                dt = datetime.fromisoformat(day.isoformat())
                dt = dt.replace(hour=hr, minute=0, second=0)+timedelta(hours=1)
                start_time = time()
                cursor.execute(
                    """
                    SELECT calculate_hourly_rollup(%s) as n
                    """,
                    (dt,),
                )
                n = cursor.fetchone()[0]
                logger.info('Updated %s with %s sensor hours in %0.4f seconds',
                            dt.strftime("%Y-%m-%d %H"), n, time() - start_time)
                cursor.execute(
                    """
                    UPDATE daily_stats
                    SET metadata = COALESCE(metadata, '{}'::jsonb)
                    || jsonb_build_object('latestHour', %s)
                    , measurements_count = measurements_count + %s
                    WHERE day = %s
                    RETURNING measurements_count
                    """,
                    (hr, n, day,),
                )
                connection.commit()
                n = cursor.fetchone()[0]
                last_hour = hr
            # return 23 or higher to mark as done
            return last_hour


def calculate_hourly_rollup_hour(hour: str):
    """Get the fetch logs based on fetchlogs_id"""
    if isinstance(hour, str):
        hour = datetime.fromisoformat(hour)
    with psycopg2.connect(settings.DATABASE_WRITE_URL) as connection:
        connection.set_session(autocommit=True)
        with connection.cursor() as cursor:
            cursor.execute(
                """
                SELECT calculate_hourly_rollup(%s) as n
                """,
                (hour,),
            )
            n = cursor.fetchone()
            return n[0]


def get_pending_rollup_days(limit: int = 1):
    """Get the fetch logs based on fetchlogs_id"""
    with psycopg2.connect(settings.DATABASE_WRITE_URL) as connection:
        connection.set_session(autocommit=True)
        with connection.cursor() as cursor:
            cursor.execute(
                """
                WITH days AS (
                 SELECT day
                 FROM daily_stats
                 WHERE initiated_on IS NULL
                 OR (calculated_on IS NULL
                 AND age(now(), initiated_on) > '20min'::interval)
                 ORDER BY day DESC
                 LIMIT %s
                ), updates AS (
                UPDATE daily_stats
                SET initiated_on = current_timestamp
                FROM days
                WHERE daily_stats.day = days.day)
                SELECT day
                FROM days
                """,
                (limit,),
            )
            days = cursor.fetchall()
            return days


def calculate_hourly_rollup_stale(limit: int = 500):
    """Get the fetch logs based on fetchlogs_id"""
    with psycopg2.connect(settings.DATABASE_WRITE_URL) as connection:
        connection.set_session(autocommit=True)
        with connection.cursor() as cursor:
            cursor.execute(
                "SET LOCAL statement_timeout = '900s'"
            )
            cursor.execute(
                """
                WITH updates AS (
                SELECT calculate_hourly_rollup(sensors_id, datetime) as n
                FROM hourly_rollups
                WHERE updated_on > calculated_on
                LIMIT %s)
                SELECT COALESCE(SUM(n), 0)::bigint as count
                FROM updates;
                """,
                (limit,),
            )
            n = cursor.fetchone()
            return n[0]


def calculate_rollup_daily_stats(day: str):
    """mark a day as finished"""
    if isinstance(day, str):
        day = datetime.fromisoformat(day).date()
    with psycopg2.connect(
            settings.DATABASE_WRITE_URL,
            connect_timeout=15
    ) as connection:
        connection.set_session(autocommit=True)
        with connection.cursor() as cursor:
            cursor.execute(
                """
                SELECT calculate_rollup_daily_stats(%s) as n
                """,
                (day,),
            )
            n = cursor.fetchone()
            print(n)
            return n[0]


def get_logs_from_ids(ids):
    """Get the fetch logs based on fetchlogs_id"""
    with psycopg2.connect(settings.DATABASE_WRITE_URL) as connection:
        connection.set_session(autocommit=True)
        with connection.cursor() as cursor:
            cursor.execute(
                """
                SELECT fetchlogs_id
                , key
                , init_datetime
                , loaded_datetime
                , completed_datetime
                , last_message
                , last_modified
                FROM fetchlogs
                WHERE fetchlogs_id = ANY(%s)
                """,
                (ids,),
            )
            rows = cursor.fetchall()
            return rows


def get_logs_from_pattern(pattern: str, limit: int = 250):
    """Fetch all logs matching a pattern"""
    with psycopg2.connect(settings.DATABASE_WRITE_URL) as connection:
        connection.set_session(autocommit=True)
        with connection.cursor() as cursor:
            cursor.execute(
                """
                SELECT fetchlogs_id
                , key
                , init_datetime
                , loaded_datetime
                , completed_datetime
                , last_message
                , last_modified
                FROM fetchlogs
                WHERE key~*%s
                LIMIT %s
                """,
                (pattern, limit,),
            )
            rows = cursor.fetchall()
            return rows


def fix_units(value: str):
    """Clean up the units field. This was created to deal with mu vs micro issue in the current units list"""
    units = {
        "μg/m3": "µg/m³",
        "µg/m3": "µg/m³",
        "μg/m³": "µg/m³",
    }
    if value in units.keys():
        return units[value]
    else:
        return value


def check_if_done(cursor, key):
    cursor.execute(
        """
        SELECT 1 FROM fetchlogs
        WHERE key=%s
        AND completed_datetime IS NOT NULL
        """,
        (key,),
    )
    rows = cursor.rowcount
    # print(f"Rows: {rows}")
    if rows >= 1:
        # print("data file already loaded")
        return True

    cursor.execute(
        """
        INSERT INTO fetchlogs (key, init_datetime)
        VALUES(
            %s,
            clock_timestamp()
        ) ON CONFLICT (key)
        DO UPDATE
        SET init_datetime=clock_timestamp();
        INSERT INTO ingestfiles (key)
        VALUES (%s);
        """,
        (
            key,
            key,
        ),
    )
    return False


def get_object(
        key: str,
        bucket: str = settings.OPENAQ_ETL_BUCKET,
):
    key = unquote_plus(key)
    text = ''
    if bucket is not None and bucket != '':
        obj = s3.get_object(
            Bucket=bucket,
            Key=key,
        )
        body = obj['Body']
        if str.endswith(key, ".gz"):
            text = gzip.decompress(body.read()).decode('utf-8')
        else:
            text = body
    else:
        logger.debug('attempting to load file locally {key}')
        if str.endswith(key, ".gz"):
            with gzip.open(key, 'rt') as f:
                for line in f:
                    text += line
        else:
            text = Path(key).read_text()

    return text


def put_object(
        data: str,
        key: str,
        bucket: str = settings.OPENAQ_ETL_BUCKET
):
    out = io.BytesIO()
    with gzip.GzipFile(fileobj=out, mode='wb') as gz:
        with io.TextIOWrapper(gz, encoding='utf-8') as wrapper:
            wrapper.write(data)
    if settings.DRYRUN:
        filepath = os.path.join(bucket, key)
        os.makedirs(os.path.dirname(filepath), exist_ok=True)
        logger.debug(f"Dry Run: Writing file to local file in {filepath}")
        txt = open(f"{filepath}", "wb")
        txt.write(out.getvalue())
        txt.close()
    else:
        logger.info(f"Uploading file to {bucket}/{key}")
        s3.put_object(
            Bucket=bucket,
            Key=key,
            Body=out.getvalue(),
        )


def select_object(key: str):
    key = unquote_plus(key)
    output_serialization = None
    input_serialization = None

    if str.endswith(key, ".gz"):
        compression = "GZIP"
    else:
        compression = "NONE"

    if '.csv' in key:
        output_serialization = {
            'CSV': {}
        }
        input_serialization = {
            "CSV": {"FieldDelimiter": ","},
            "CompressionType": compression,
        }
    elif 'json' in key:
        output_serialization = {
            'JSON': {}
        }
        input_serialization = {
            "JSON": {"Type": "Document"},
            "CompressionType": compression,
        }

    content = ""
    logger.debug(f"Getting object: {key}, {output_serialization}")
    resp = s3.select_object_content(
        Bucket=settings.OPENAQ_ETL_BUCKET,
        Key=key,
        ExpressionType="SQL",
        Expression="""
            SELECT
            *
            FROM s3object
            """,
        InputSerialization=input_serialization,
        OutputSerialization=output_serialization,
    )
    for event in resp["Payload"]:
        if "Records" in event:
            content += event["Records"]["Payload"].decode("utf-8")
    return content


def load_errors_summary(days: int = 30):
    """Fetch any possible file errors"""
    with psycopg2.connect(settings.DATABASE_WRITE_URL) as connection:
        connection.set_session(autocommit=True)
        with connection.cursor() as cursor:
            cursor.execute(
                """
                WITH logs AS (
                SELECT init_datetime
                , CASE
                WHEN key~E'^realtime' THEN 'realtime'
                WHEN key~E'^lcs-etl-pipeline/measures' THEN 'pipeline'
                WHEN key~E'^lcs-etl-pipeline/station' THEN 'metadata'
                ELSE key
                END AS type
                , fetchlogs_id
                FROM fetchlogs
                WHERE last_message~*'^error'
                AND init_datetime > current_date - %s)
                SELECT type
                , init_datetime::date as day
                , COUNT(1) as n
                , MIN(init_datetime)::time as min_time
                , MAX(init_datetime)::time as max_time
                , MIN(fetchlogs_id) as fetchlogs_id
                FROM logs
                GROUP BY init_datetime::date, type
                ORDER BY init_datetime::date
                """,
                (days,),
            )
            rows = cursor.fetchall()
            return rows


def load_rejects_summary(days: int = 30):
    """Fetch any possible file errors"""
    with psycopg2.connect(settings.DATABASE_WRITE_URL) as connection:
        connection.set_session(autocommit=True)
        with connection.cursor() as cursor:
            cursor.execute(
                """
                WITH r AS (
                SELECT split_part(r->>'ingest_id', '-', 2) as source_id
                , split_part(r->>'ingest_id', '-', 1) as provider_id
                , fetchlogs_id
                FROM rejects
                WHERE fetchlogs_id IS NOT NULL
                AND t > current_date - %s)
                SELECT provider_id
                , r.source_id
                , fetchlogs_id
                , sensor_nodes_id
                , COUNT(1) as records
                FROM r
                LEFT JOIN sensor_nodes sn
                ON (r.source_id = sn.source_id
                AND r.provider_id = sn.source_name)
                GROUP BY provider_id
                , r.source_id
                , sensor_nodes_id
                , fetchlogs_id;
                """,
                (days,),
            )
            rows = cursor.fetchall()
            return rows


def load_errors_list(limit: int = 10):
    """Fetch any possible file errors"""
    with psycopg2.connect(settings.DATABASE_WRITE_URL) as connection:
        connection.set_session(autocommit=True)
        with connection.cursor() as cursor:
            cursor.execute(
                """
                SELECT fetchlogs_id
                , key
                , init_datetime
                , loaded_datetime
                , completed_datetime
                , last_message
                FROM fetchlogs
                WHERE last_message~*'^error'
                ORDER BY fetchlogs_id DESC
                LIMIT %s
                """,
                (limit,),
            )
            rows = cursor.fetchall()
            return rows


def load_fail(cursor, key, e):
    # print("full copy failed", key, e)
    cursor.execute(
        """
        UPDATE fetchlogs
        SET
        last_message=%s
        WHERE
        key=%s
        """,
        (
            str(e),
            key,
        ),
    )


# def load_success(cursor, key):
#     cursor.execute(
#         """
#         UPDATE fetchlogs
#         SET
#         last_message=%s,
#         loaded_datetime=clock_timestamp()
#         WHERE
#         key=%s
#         """,
#         (
#             str(cursor.statusmessage),
#             key,
#         ),
#     )


def load_success(cursor, keys, message: str = 'success'):
    cursor.execute(
        """
        UPDATE fetchlogs
        SET
        last_message=%s
        , completed_datetime=clock_timestamp()
        WHERE key=ANY(%s)
        """,
        (
            message,
            keys,
        ),
    )


def add_fetchlog(key: str):
    with psycopg2.connect(settings.DATABASE_WRITE_URL) as connection:
        with connection.cursor() as cursor:
            connection.set_session(autocommit=True)
            cursor.execute(
                """
                INSERT INTO fetchlogs (key, last_modified)
                VALUES(%s, clock_timestamp())
                ON CONFLICT (key) DO UPDATE
                SET last_modified=EXCLUDED.last_modified,
                completed_datetime=NULL RETURNING *;
                """,
                (key,),
            )
            row = cursor.fetchone()
            connection.commit()
            return row


def mark_success(
        id: int = None,
        key: str = None,
        keys: list = None,
        ids: list = None,
        message: str = 'success',
        reset: bool = False,
):
    if id is not None:
        where = "fetchlogs_id = %s"
        param = id
    elif key is not None:
        where = "key=%s"
        param = key
    elif keys is not None:
        where = "key=ANY(%s)"
        param = keys
    elif ids is not None:
        where = "fetchlogs_id=ANY(%s)"
        param = ids
    else:
        logger.error('Failed to pass identifier')

    if reset:
        completed = 'NULL'
    else:
        completed = 'clock_timestamp'

    with psycopg2.connect(settings.DATABASE_WRITE_URL) as connection:
        connection.set_session(autocommit=True)
        with connection.cursor() as cursor:
            logger.info(f"Marking {where} / {param} as done, completed: {completed}")
            cursor.execute(
                f"""
                UPDATE fetchlogs
                SET
                last_message=%s
                , completed_datetime={completed}
                WHERE {where}
                """,
                (
                    message,
                    param,
                ),
    )


def crawl(bucket, prefix):
<<<<<<< HEAD
    paginator = s3.get_paginator("list_objects_v2")
    print(settings.DATABASE_WRITE_URL)
=======
    paginator = s3c.get_paginator("list_objects_v2")
    # print(settings.DATABASE_WRITE_URL)
>>>>>>> bf7b5f9e
    f = StringIO()
    cnt = 0
    for page in paginator.paginate(
        Bucket=bucket,
        Prefix=prefix,
        PaginationConfig={"PageSize": 1000},
    ):
        cnt += 1
        # print(".", end="")
        try:
            contents = page["Contents"]
        except KeyError:
            # print("Done")
            break
        for obj in contents:
            key = obj["Key"]
            last_modified = obj["LastModified"]
            if key.endswith('.gz'):
                f.write(f"{key}\t{last_modified}\n")
                # print(key)
    f.seek(0)
    with psycopg2.connect(settings.DATABASE_WRITE_URL) as connection:
        connection.set_session(autocommit=True)
        with connection.cursor() as cursor:
            cursor.copy_expert(
                """
                    CREATE TEMP TABLE staging
                    (key text, last_modified timestamptz);
                    COPY staging(key,last_modified) FROM stdin;
                    INSERT INTO fetchlogs(key,last_modified)
                    SELECT * FROM staging
                    WHERE last_modified>'2021-01-10'::timestamptz
                    ON CONFLICT (key) DO
                        UPDATE SET
                            last_modified=EXCLUDED.last_modified;
                """,
                f,
            )


def crawl_lcs():
    crawl(settings.OPENAQ_ETL_BUCKET, "lcs-etl-pipeline/")


def crawl_fetch():
    crawl(settings.OPENAQ_FETCH_BUCKET, "realtime-gzipped/")<|MERGE_RESOLUTION|>--- conflicted
+++ resolved
@@ -70,10 +70,6 @@
     logger.debug("get_query: {file}, params: {params}")
     query = Path(os.path.join(dir_path, file)).read_text()
     if params is not None and len(params) >= 1:
-<<<<<<< HEAD
-=======
-        # print(f"adding parameters {params}")
->>>>>>> bf7b5f9e
         query = query.format(**params)
     return query
 
@@ -624,13 +620,7 @@
 
 
 def crawl(bucket, prefix):
-<<<<<<< HEAD
     paginator = s3.get_paginator("list_objects_v2")
-    print(settings.DATABASE_WRITE_URL)
-=======
-    paginator = s3c.get_paginator("list_objects_v2")
-    # print(settings.DATABASE_WRITE_URL)
->>>>>>> bf7b5f9e
     f = StringIO()
     cnt = 0
     for page in paginator.paginate(
