--- conflicted
+++ resolved
@@ -9,15 +9,10 @@
     SourceName,
 )
 
-<<<<<<< HEAD
-from openaq_fastapi.models.responses import ParametersResponse, converter
-import jq
-
-=======
 from openaq_fastapi.models.responses import (
     ParametersResponse, ParametersResponseV1, converter
 )
->>>>>>> 929b0ad8
+
 logger = logging.getLogger("parameters")
 
 router = APIRouter()
@@ -64,14 +59,10 @@
 
 
 @router.get(
-<<<<<<< HEAD
     "/v1/parameters",
     include_in_schema=False,
     response_model=ParametersResponse,
-=======
-    "/v1/parameters", 
-    response_model=ParametersResponseV1, 
->>>>>>> 929b0ad8
+
     summary="Get parameters",
     description="Provides a list of parameters supported by the platform",
     tags=["v1"],
