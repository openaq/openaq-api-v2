--- conflicted
+++ resolved
@@ -493,11 +493,8 @@
     data = await measurements_get(db, m, "json")
     meta = data.meta
     res = data.results
-<<<<<<< HEAD
     includes = m.include_fields
 
-=======
->>>>>>> 0356862f
     if format == "csv":
         return Response(
             content=meas_csv(res,includes),
