--- conflicted
+++ resolved
@@ -4,15 +4,12 @@
 from enum import Enum
 from ..db import DB
 from ..models.queries import APIBase, Country
-<<<<<<< HEAD
-from openaq_fastapi.models.responses import CountriesResponse, converter
-import jq
-=======
+
 from openaq_fastapi.models.responses import (
     CountriesResponse,
     CountriesResponseV1,
 )
->>>>>>> 929b0ad8
+
 
 logger = logging.getLogger("countries")
 
@@ -66,23 +63,13 @@
 
 class Countries(Country, APIBase):
     order_by: CountriesOrder = Query(
-<<<<<<< HEAD
-        "country",
-        description="Order by a field e.g. ?order_by=country",
-        example="country",
-    )
-    limit: int = Query(
-        200,
-        description="Limit the number of results returned. e.g. limit=200 will return up to 200 results",
-        example="200",
-=======
         "name", description="Order by a field e.g. ?order_by=name", example="name"
     )
     limit: int = Query(
         100,
         description="Limit the number of results returned. e.g. limit=100 will return up to 100 results",
         example="100",
->>>>>>> 929b0ad8
+
     )
 
     def where(self):
@@ -121,11 +108,7 @@
     include_in_schema=False,
     response_model=CountriesResponse,
     summary="Get countries",
-<<<<<<< HEAD
-    description="Providecs a list of countries",
-=======
     description="Provides a list of countries",
->>>>>>> 929b0ad8
     tags=["v2"],
 )
 async def countries_get(
@@ -192,41 +175,18 @@
 
 @router.get(
     "/v1/countries",
-<<<<<<< HEAD
     include_in_schema=False,
     response_model=CountriesResponse,
     summary="Get countries",
     description="Providecs a list of countries",
-=======
-    response_model=CountriesResponseV1,
-    summary="Get countries",
-    description="Provides a list of countries",
->>>>>>> 929b0ad8
+
     tags=["v1"],
 )
 async def countries_getv1(
     db: DB = Depends(),
     countries: Countries = Depends(CountriesV1.depends()),
 ):
-<<<<<<< HEAD
-    data = await countries_get(db, countries)
-    meta = data.meta
-    res = data.results
-
-    if len(res) == 0:
-        return data
-
-    v1_jq = jq.compile(
-        """
-        .[] | . as $m |
-            {
-                code: .code,
-                count: .count,
-                locations: .locations,
-                cities: .cities,
-                name:.name
-            }
-=======
+
     order_by = countries.order_by
     if countries.order_by == "code":
         order_by = "code"
@@ -238,7 +198,6 @@
         order_by = "locations"
     elif countries.order_by == "name":
         order_by = "name"
->>>>>>> 929b0ad8
 
     q = f"""
         SELECT 
