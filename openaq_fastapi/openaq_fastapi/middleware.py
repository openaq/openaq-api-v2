import logging
import re
import time
from os import environ
from typing import Optional

from starlette.middleware.base import BaseHTTPMiddleware
from starlette.requests import Request
from starlette.types import ASGIApp
from starlette.responses import JSONResponse

from openaq_fastapi.settings import settings

from fastapi import (
    status,
    HTTPException,
)

logger = logging.getLogger(__name__)

<<<<<<< HEAD
=======
logger = logging.getLogger(__name__)
>>>>>>> bf7b5f9e


class CacheControlMiddleware(BaseHTTPMiddleware):
    """MiddleWare to add CacheControl in response headers."""

    def __init__(
        self, app: ASGIApp, cachecontrol: Optional[str] = None
    ) -> None:
        """Init Middleware."""
        super().__init__(app)
        self.cachecontrol = cachecontrol

    async def dispatch(self, request: Request, call_next):
        """Add cache-control."""
        response = await call_next(request)
        if (
            not response.headers.get("Cache-Control")
            and self.cachecontrol
            and request.method in ["HEAD", "GET"]
            and response.status_code < 500
        ):
            response.headers["Cache-Control"] = self.cachecontrol
        return response


class TotalTimeMiddleware(BaseHTTPMiddleware):
    """MiddleWare to add Total process time in response headers."""

    async def dispatch(self, request: Request, call_next):
        """Add X-Process-Time."""
        start_time = time.time()
        response = await call_next(request)
        process_time = time.time() - start_time
        timings = response.headers.get("Server-Timing")
        app_time = "total;dur={}".format(round(process_time * 1000, 2))
        response.headers["Server-Timing"] = (
            f"{timings}, {app_time}" if timings else app_time
        )
        return response


class StripParametersMiddleware(BaseHTTPMiddleware):
    """MiddleWare to strip [] from parameter names."""

    async def dispatch(self, request: Request, call_next):
        newscope = request.scope
        qs = newscope["query_string"].decode("utf-8")
        newqs = re.sub(r"\[\d*\]", "", qs).encode("utf-8")
        newscope["query_string"] = newqs
        new_request = Request(scope=newscope)

        response = await call_next(new_request)

        return response


class GetHostMiddleware(BaseHTTPMiddleware):
    """MiddleWare to set servers url on App with current url."""

    async def dispatch(self, request: Request, call_next):

        if (
            not hasattr(request.app.state, "servers")
            or request.app.state.servers is None
        ):
            logger.debug(f"***** Setting Servers to {request.base_url} ****")
            request.app.state.servers = [{"url": str(request.base_url)}]
            environ['APP_HOST'] = str(request.base_url)
        else:
            request.app.state.servers = None

        response = await call_next(request)

        return response


class APIKeyMiddleware(BaseHTTPMiddleware):
    """Very simple API key middleware. Requires at least one route
    to include the securty method for the docs to show a form"""

    async def dispatch(self, request: Request, call_next):
        api_key = settings.API_KEY
        whitelist = ["/openapi.json", "/"]
        route = request.url.path
        if route not in whitelist and api_key is not None:
            token = None
            if 'access_token' in request.headers.keys():
                token = request.headers['access_token']
            if 'Authorization' in request.headers.keys():
                token = request.headers['Authorization']
            if token is None:
                return JSONResponse(
                    {
                        "detail": "No API Key provided"
                    },
                    status_code=401
                )
            if token != api_key:
                return JSONResponse(
                    {
                        "detail": "API Key not authorized"
                    },
                    status_code=401
                )

        response = await call_next(request)
        return response<|MERGE_RESOLUTION|>--- conflicted
+++ resolved
@@ -17,11 +17,6 @@
 )
 
 logger = logging.getLogger(__name__)
-
-<<<<<<< HEAD
-=======
-logger = logging.getLogger(__name__)
->>>>>>> bf7b5f9e
 
 
 class CacheControlMiddleware(BaseHTTPMiddleware):
