from typing import List, Union
from pydantic import BaseModel, Field
from pydantic.typing import Any
from humps import camelize
from datetime import datetime


class JsonBase(BaseModel):
    class Config:
        allow_population_by_field_name = True
        alias_generator = camelize


class Meta(JsonBase):
    name: str = "openaq-api"
    website: str = "/"
    page: int = 1
    limit: int = 100
    found: int = 0


class OpenAQResult(JsonBase):
    meta: Meta = Meta()
    results: List[Any] = []


#


class DatetimeObject(JsonBase):
    utc: str
    local: str


class Coordinates(JsonBase):
    latitude: Union[float, None]
    longitude: Union[float, None]


# Base classes
class GeoJSON(JsonBase):
    type: str
    coordinates: List[Any] = []


class CountryBase(JsonBase):
    id: Union[int, None]
    code: str
    name: str


class EntityBase(JsonBase):
    id: int
    name: str


class OwnerBase(JsonBase):
    id: int
    name: str


class ProviderBase(JsonBase):
    id: int
    name: str


class ManufacturerBase(JsonBase):
    id: int
    name: str
    entity: EntityBase


class InstrumentBase(JsonBase):
    id: int
    name: str


class ParameterBase(JsonBase):
    id: int
    name: str
    units: str


class SensorBase(JsonBase):
    id: int
    name: str
    parameter: ParameterBase


# full classes


class Parameter(ParameterBase):
    display_name: str
    description: str
    locations_count: int
    measurements_count: int


class Country(CountryBase):
    id: int
    code: str
    name: str
    datetime_first: datetime
    datetime_last: datetime
    parameters: List[ParameterBase]
    locations_count: int
    measurements_count: int
    providers_count: int


class Entity(EntityBase):
    type: str


class Provider(ProviderBase):
    source_name: str
    export_prefix: str
    license: Union[str, None]
    datetime_added: datetime
    datetime_first: datetime
    datetime_last: datetime
    owner_entity: EntityBase
    locations_count: int
    measurements_count: int
    countries_count: int
    parameters: List[ParameterBase]
<<<<<<< HEAD
    bbox: Union[GeoJSON, None]
    datetime_added: datetime
    datetime_first: datetime
    datetime_last: datetime
=======
    bbox: GeoJSON
>>>>>>> a8c93153


class Owner(OwnerBase):
    entity: EntityBase


class Instrument(InstrumentBase):
    manufacturer: ManufacturerBase


class Manufacturer(ManufacturerBase):
    ...


class Sensor(SensorBase):
    datetime_first: DatetimeObject
    datetime_last: DatetimeObject
    value_last: float


class Location(JsonBase):
    id: int
    name: Union[str, None]
    locality: Union[str, None]
    timezone: str
    country: CountryBase
    owner: EntityBase
    provider: ProviderBase
    is_mobile: bool
    is_monitor: bool
    instruments: List[InstrumentBase]
    sensors: List[SensorBase]
    coordinates: Coordinates
    bounds: List[float] = Field(..., min_items=4, max_items=4)
    distance: Union[float, None]
    datetime_first: DatetimeObject
    datetime_last: DatetimeObject


class Period(JsonBase):
    label: str
    interval: str
    datetime_from: Union[DatetimeObject, None]
    datetime_to: Union[DatetimeObject, None]


class Summary(JsonBase):
    min: float
    q05: float
    # q25: float
    median: float
    # q75: float
    q95: float
    max: float
    sd: Union[float, None]


class Coverage(JsonBase):
   # observed_interval: str
   # expected_interval: str
    observed_count: int
   # expected_count: int
   # percent_complete: float
    datetime_first: DatetimeObject
    datetime_last: DatetimeObject


class Measurement(JsonBase):
    period: Period
    value: float
    parameter: ParameterBase
    coordinates: Union[Coordinates, None]
    summary: Summary
    coverage: Coverage


# response classes


class LocationsResponse(OpenAQResult):
    results: List[Location]


class MeasurementsResponse(OpenAQResult):
    results: List[Measurement]


class CountriesResponse(OpenAQResult):
    results: List[Country]


class ParametersResponse(OpenAQResult):
    results: List[Parameter]


class SensorsResponse(OpenAQResult):
    results: List[Sensor]


class ProvidersResponse(OpenAQResult):
    results: List[Provider]


class ManufacturersResponse(OpenAQResult):
    results: List[Manufacturer]


class OwnersResponse(OpenAQResult):
    results: List[Owner]<|MERGE_RESOLUTION|>--- conflicted
+++ resolved
@@ -125,14 +125,7 @@
     measurements_count: int
     countries_count: int
     parameters: List[ParameterBase]
-<<<<<<< HEAD
     bbox: Union[GeoJSON, None]
-    datetime_added: datetime
-    datetime_first: datetime
-    datetime_last: datetime
-=======
-    bbox: GeoJSON
->>>>>>> a8c93153
 
 
 class Owner(OwnerBase):
@@ -191,11 +184,11 @@
 
 
 class Coverage(JsonBase):
-   # observed_interval: str
-   # expected_interval: str
+    # observed_interval: str
+    # expected_interval: str
     observed_count: int
-   # expected_count: int
-   # percent_complete: float
+    # expected_count: int
+    # percent_complete: float
     datetime_first: DatetimeObject
     datetime_last: DatetimeObject
 
