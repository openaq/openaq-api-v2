--- conflicted
+++ resolved
@@ -82,13 +82,8 @@
     month: Union[date, None]
     year: Union[date, None]
     hod: Union[int, None]
-<<<<<<< HEAD
     dow: Union[int, None]
     name: Union[List[str],str]
-=======
-    dom: Union[int, None]
-    name: Union[List[str], str]
->>>>>>> 7574de24
     average: float
     name: Union[List[str], str]
     measurement_count: int  # TODO make camelCase
