--- conflicted
+++ resolved
@@ -171,11 +171,7 @@
 
 
 class Owner(OwnerBase):
-<<<<<<< HEAD
-    entity: EntityBase
-=======
     locations_count: int = Field(alias='locationsCount')
->>>>>>> fd8defea
 
 
 class Instrument(InstrumentBase):
