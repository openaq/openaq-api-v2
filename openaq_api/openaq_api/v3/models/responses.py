--- conflicted
+++ resolved
@@ -107,14 +107,6 @@
     name: str
 
 
-<<<<<<< HEAD
-class LicenseBase(JsonBase):
-    id: int
-    url: str
-    date_from: date
-    date_to: date | None = None
-    description: str | None = None
-=======
 class AttributionEntity(JsonBase):
     name: str
     url: str | None = None
@@ -148,7 +140,6 @@
     modification_allowed: bool
     redistribution_allowed: bool
     source_url: str
->>>>>>> 612cdd06
 
 
 class Latest(JsonBase):
@@ -198,10 +189,6 @@
 class Provider(ProviderBase):
     source_name: str
     export_prefix: str
-<<<<<<< HEAD
-=======
-    licenses: list[ProviderLicense] | None = None
->>>>>>> 612cdd06
     datetime_added: datetime
     datetime_first: datetime
     datetime_last: datetime
