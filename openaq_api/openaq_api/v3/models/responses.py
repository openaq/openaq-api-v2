from datetime import datetime
from typing import Any, List

from humps import camelize
from pydantic import BaseModel, ConfigDict, Field


class JsonBase(BaseModel):
    model_config = ConfigDict(populate_by_name=True, alias_generator=camelize)


class Meta(JsonBase):
    name: str = "openaq-api"
    website: str = "/"
    page: int = 1
    limit: int = 100
    found: int | str | None = None


class OpenAQResult(JsonBase):
    meta: Meta = Meta()
    results: list[Any] = []


#


class DatetimeObject(JsonBase):
    utc: str
    local: str


class Coordinates(JsonBase):
    latitude: float | None = None
    longitude: float | None = None


# Base classes
class GeoJSON(JsonBase):
    type: str
    coordinates: list[Any] = []


class Period(JsonBase):
    label: str
    interval: str
    datetime_from: DatetimeObject | None = None
    datetime_to: DatetimeObject | None = None


class Coverage(JsonBase):
    expected_count: int
    expected_interval: str
    observed_count: int
    observed_interval: str
    percent_complete: float  # percent of expected values
    percent_coverage: float  # percent of time
    datetime_from: DatetimeObject | None = None
    datetime_to: DatetimeObject | None = None


class Factor(JsonBase):
    label: str
    interval: str | None = None
    order: int | None = None


class Summary(JsonBase):
    min: float | None = None
    q02: float | None = None
    q25: float | None = None
    median: float | None = None
    q75: float | None = None
    q98: float | None = None
    max: float | None = None
    sd: float | None = None


class CountryBase(JsonBase):
    id: int | None = None
    code: str
    name: str


class EntityBase(JsonBase):
    id: int
    name: str


class OwnerBase(JsonBase):
    id: int
    name: str


class ProviderBase(JsonBase):
    id: int
    name: str


class InstrumentBase(JsonBase):
    id: int
    name: str


class ManufacturerBase(JsonBase):
    id: int
    name: str
<<<<<<< HEAD
=======
    
    
>>>>>>> 85dbe6af


class Latest(JsonBase):
    datetime: DatetimeObject
    value: float
    coordinates: Coordinates


<<<<<<< HEAD
class InstrumentBase(JsonBase):
    id: int
    name: str



=======
>>>>>>> 85dbe6af
class ParameterBase(JsonBase):
    id: int
    name: str
    units: str
    display_name: str | None = None


class SensorBase(JsonBase):
    id: int
    name: str
    parameter: ParameterBase


# full classes


class Parameter(ParameterBase):
    description: str | None = None
    locations_count: int
    measurements_count: int


class Country(CountryBase):
    id: int
    code: str
    name: str
    datetime_first: datetime
    datetime_last: datetime
    parameters: list[ParameterBase]
    locations_count: int
    measurements_count: int
    providers_count: int


class Entity(EntityBase):
    type: str


class Provider(ProviderBase):
    source_name: str
    export_prefix: str
    license: str | None = None
    datetime_added: datetime
    datetime_first: datetime
    datetime_last: datetime
    owner_entity: EntityBase
    locations_count: int
    measurements_count: int
    countries_count: int
    parameters: list[ParameterBase]
    bbox: GeoJSON | None = None


class Owner(OwnerBase):
    entity: EntityBase


class Instrument(InstrumentBase):
<<<<<<< HEAD
    locations_count: int = Field(alias='locationsCount')
    is_monitor: bool = Field(alias='isMonitor')
    manufacturer: ManufacturerBase
=======
>>>>>>> 85dbe6af
    ...


class Manufacturer(ManufacturerBase):
    instruments: List[InstrumentBase]
    locations_count: int = Field(alias="locationsCount")



class Sensor(SensorBase):
    datetime_first: DatetimeObject
    datetime_last: DatetimeObject
    coverage: Coverage
    # period: Period
    latest: Latest
    summary: Summary


class Location(JsonBase):
    id: int
    name: str | None = None
    locality: str | None = None
    timezone: str
    country: CountryBase
    owner: EntityBase
    provider: ProviderBase
    is_mobile: bool
    is_monitor: bool
    instruments: list[InstrumentBase]
    sensors: list[SensorBase]
    coordinates: Coordinates
    bounds: list[float] = Field(..., min_length=4, max_length=4)
    distance: float | None = None
    datetime_first: DatetimeObject
    datetime_last: DatetimeObject


class Measurement(JsonBase):
    period: Period
    value: float
    parameter: ParameterBase
    coordinates: Coordinates | None = None
    summary: Summary | None = None
    coverage: Coverage | None = None


# Similar to measurement but without timestamps
class Trend(JsonBase):
    factor: Factor
    value: float
    parameter: ParameterBase
    # coordinates: Coordinates | None
    summary: Summary
    coverage: Coverage


# response classes

class InstrumentsResponse(OpenAQResult):
    results: list[Instrument]

class LocationsResponse(OpenAQResult):
    results: list[Location]


class MeasurementsResponse(OpenAQResult):
    results: list[Measurement]


class TrendsResponse(OpenAQResult):
    results: list[Trend]


class CountriesResponse(OpenAQResult):
    results: list[Country]


class ParametersResponse(OpenAQResult):
    results: list[Parameter]


class SensorsResponse(OpenAQResult):
    results: list[Sensor]


class ProvidersResponse(OpenAQResult):
    results: list[Provider]


class ManufacturersResponse(OpenAQResult):
    results: list[Manufacturer]


class OwnersResponse(OpenAQResult):
    results: list[Owner]<|MERGE_RESOLUTION|>--- conflicted
+++ resolved
@@ -105,11 +105,6 @@
 class ManufacturerBase(JsonBase):
     id: int
     name: str
-<<<<<<< HEAD
-=======
-    
-    
->>>>>>> 85dbe6af
 
 
 class Latest(JsonBase):
@@ -118,15 +113,10 @@
     coordinates: Coordinates
 
 
-<<<<<<< HEAD
 class InstrumentBase(JsonBase):
     id: int
     name: str
 
-
-
-=======
->>>>>>> 85dbe6af
 class ParameterBase(JsonBase):
     id: int
     name: str
@@ -185,13 +175,9 @@
 
 
 class Instrument(InstrumentBase):
-<<<<<<< HEAD
     locations_count: int = Field(alias='locationsCount')
     is_monitor: bool = Field(alias='isMonitor')
     manufacturer: ManufacturerBase
-=======
->>>>>>> 85dbe6af
-    ...
 
 
 class Manufacturer(ManufacturerBase):
