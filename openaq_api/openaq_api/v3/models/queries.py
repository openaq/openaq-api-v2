import inspect
import itertools
import logging
import operator
import types
import weakref
from datetime import date, datetime
from enum import StrEnum, auto
from types import FunctionType
from typing import Annotated, Any
from abc import ABC

import fastapi
import humps
from annotated_types import Interval
from fastapi import Path, Query
from fastapi.exceptions import HTTPException
from pydantic import (
    BaseModel,
    ConfigDict,
    GetCoreSchemaHandler,
    TypeAdapter,
    ValidationError,
    computed_field,
    field_validator,
    model_validator,
)
from pydantic_core import CoreSchema, core_schema


logger = logging.getLogger("queries")

maxint = 2147483647

ignore_in_docs = [
    "date_from_adj",
    "date_to_adj",
    "measurand",
    "lat",
    "lon",
]


def truncate_float(value: float, length: int = 4) -> float:
    """Truncates a float to a given number of decimal points

    Args:
        value: The float value to truncate
        length: the number of decimal point to truncate to. Defaults to 4.

    Returns:
        The float value truncated
    """
    parts = str(float(value)).split(".")
    return float(".".join([parts[0], parts[1][:length]]))


def parameter_dependency_from_model(name: str, model_class):
    """
    Takes a pydantic model class as input and creates
    a dependency with corresponding
    Query parameter definitions that can be used for GET
    requests.

    This will only work, if the fields defined in the
    input model can be turned into
    suitable query parameters. Otherwise fastapi
    will complain down the road.

    Arguments:
        name: Name for the dependency function.
        model_cls: A ``BaseModel`` inheriting model class as input.
    """
    names = []
    annotations: dict[str, type] = {}
    defaults = []
    for field_model in model_class.model_fields.values():
        if field_model.alias not in ["self"]:
            if field_model.alias not in ignore_in_docs:
                names.append(field_model.alias)
                annotations[field_model.alias] = field_model.annotation
                if isinstance(field_model, fastapi.params.Path):
                    defaults.append(Path(description=field_model.description))
                if isinstance(field_model, fastapi.params.Query):
                    defaults.append(
                        Query(
                            field_model.default,
                            description=field_model.description,
                            examples=field_model.examples,
                        )
                    )

    code = inspect.cleandoc(
        """
    def %s(%s):
        return %s(%s)
    """
        % (
            name,
            ", ".join(names),
            model_class.__name__,
            ", ".join(["%s=%s" % (name, name) for name in names]),
        )
    )

    compiled = compile(code, "string", "exec")
    env = {model_class.__name__: model_class}
    env.update(**globals())
    func = FunctionType(compiled.co_consts[0], env, name)
    func.__annotations__ = annotations
    func.__defaults__ = (*defaults,)

    return func


class TypeParametersMemoizer(type):
    """
    adapted from https://github.com/tiangolo/fastapi/discussions/8225
    """

    _generics_cache = weakref.WeakValueDictionary()

    def __getitem__(cls, typeparams):
        # prevent duplication of generic types
        if typeparams in cls._generics_cache:
            return cls._generics_cache[typeparams]

        # middleware class for holding type parameters
        class TypeParamsWrapper(cls):
            __type_parameters__ = (
                typeparams if isinstance(typeparams, tuple) else (typeparams,)
            )
            __type_adapter__ = TypeAdapter(list[__type_parameters__])

            @classmethod
            def _get_type_parameters(cls):
                return cls.__type_parameters__

            @classmethod
            def _get_type_adapter(cls):
                return cls.__type_adapter__

        wrapper = cls._generics_cache[typeparams] = types.GenericAlias(
            TypeParamsWrapper, typeparams
        )
        return wrapper


class CommaSeparatedList(list, metaclass=TypeParametersMemoizer):
    """
    adapted from https://github.com/tiangolo/fastapi/discussions/8225
    """

    @classmethod
    def __get_pydantic_core_schema__(
        cls, _source_type: Any, handler: GetCoreSchemaHandler
    ) -> CoreSchema:
        return core_schema.no_info_before_validator_function(
            cls.validate, handler(list[cls._get_type_parameters()])
        )

    @classmethod
    def validate(cls, v: Any):
        adapter = cls._get_type_adapter()
        if isinstance(v, str):
            v = list(map(str.strip, v.split(",")))
        elif isinstance(v, list) and all(isinstance(x, str) for x in v):
            v = list(
                map(str.strip, itertools.chain.from_iterable(x.split(",") for x in v))
            )
        return adapter.validate_python(v)

    @classmethod
    def _get_type_parameters(cls):
        raise NotImplementedError("should be overridden in metaclass")

    @classmethod
    def _get_type_adapter(cls) -> TypeAdapter:
        raise NotImplementedError("should be overridden in metaclass")


class QueryBaseModel(ABC, BaseModel):
    """Base class for building query objects.

    All query objects should inherit this model and can implement
    the `where`, `fields` and `pagination` methods


    """

    def __init__(self, **kwargs):
        """
        https://github.com/tiangolo/fastapi/issues/318#issuecomment-1075020514

        Args:
             **kwargs: Arbitrary keyword arguments.
        """
        try:
            super().__init__(**kwargs)
        except ValidationError as e:
            errors = e.errors()
            for error in errors:
                error["loc"] = ("query",) + error["loc"]
            raise HTTPException(422, detail=errors)

    model_config = ConfigDict(
        str_min_length=1,
        validate_assignment=True,
        populate_by_name=True,
        alias_generator=humps.decamelize,
        str_strip_whitespace=True,
    )

    @classmethod
    def depends(cls):
        """ """
        return parameter_dependency_from_model("depends", cls)

    def has(self, field_name: str) -> bool:
        """ """
        return hasattr(self, field_name) and getattr(self, field_name) is not None

    def where(self):
        """abstract method for returning the SQL WHERE clause."""
        ...

    def fields(self):
        """abstract method for returning the fields for SQL prepared statement."""
        ...

    def pagination(self):
        """abstract method for"""
        ...


class SortOrder(StrEnum):
    ASC = "asc"
    DESC = "desc"


class SortingBase(ABC, BaseModel):
    order_by: str
    sort_order: SortOrder | None = Query(
        SortOrder.ASC,
        description="Sort results ascending or descending. Default ASC",
        examples=["sort=desc"],
    )


# Thinking about how the paging should be done
# we should not let folks pass an offset if we also include
# a page parameter. And until pydantic supports computed
# values (v2) we have to calculate the offset ourselves
# see the db.py method
class Paging(QueryBaseModel):
    limit: int = Query(
        100,
        gt=0,
        le=1000,
        description="""Change the number of results returned.
        e.g. limit=100 will return up to 100 results""",
        examples=["100"],
    )
    page: int = Query(
        1,
        gt=0,
        description="Paginate through results. e.g. page=1 will return first page of results",
        examples=["1"],
    )

    def pagination(self) -> str:
        return "LIMIT :limit OFFSET :offset"


class ParametersQuery(QueryBaseModel):
    """Pydantic query model for the parameters query parameter

    Inherits from QueryBaseModel

    Attributes:
        parameters_id: parameters_id or comma separated list of parameters_id
            for filtering results to a parameter or parameeters
    """

    parameters_id: CommaSeparatedList[int] | None = Query(None, description="")

    model_config = ConfigDict(arbitrary_types_allowed=True)

    def where(self) -> str | None:
        """ """
        if self.has("parameters_id"):
            return "parameter_ids && :parameters_id"


class ManufacturersQuery(QueryBaseModel):
    """Pydantic query model for the manufacturers_id query parameter

    Inherits from QueryBaseModel

    Attributes:
        manufacturers_id: manufacturers_id or comma separated list of manufacturers_id
            for filtering results to a manufacturer or manufacturers
    """

    manufacturers_id: CommaSeparatedList[int] | None = Query(None, description="")

    model_config = ConfigDict(arbitrary_types_allowed=True)

    def where(self) -> str | None:
        """ """
        if self.has("manufacturers_id"):
            return "manufacturer_ids && :manufacturers_id"


class MobileQuery(QueryBaseModel):
    """Pydantic query model for the `mobile` query parameter

    Inherits from QueryBaseModel

    Attributes:
        mobile: boolean for filtering whether to include mobile monitoring
            locations
    """

    mobile: bool | None = Query(
        None, description="Is the location considered a mobile location?"
    )

    def where(self) -> str | None:
        """ """
        if self.has("mobile"):
            return "ismobile = :mobile"


class MonitorQuery(QueryBaseModel):
    """Pydantic query model for the `monitor` query parameter

    Inherits from QueryBaseModel

    Attributes:
        monitor: boolean for filtering whether to include reference monitors
            locations. True indicates only reference monitors, False indicates
            exclude reference monitors
    """

    monitor: bool | None = Query(
        None, description="Is the location considered a reference monitor?"
    )

    def where(self) -> str | None:
        """ """
        if self.has("monitor"):
            return "ismonitor = :monitor"


class ProviderQuery(QueryBaseModel):
    """Pydantic query model for the `providers_id` query parameter

    Inherits from QueryBaseModel

    Attributes:
        providers_id: providers_id or comma separated list of providers_id
            for filtering results to a provider or providers
    """

    providers_id: CommaSeparatedList[int] | None = Query(
        None,
        description="Limit the results to a specific provider or multiple providers  with a single provider ID or a comma delimited list of IDs",
        examples=["1", "1,2,3"],
    )

    model_config = ConfigDict(arbitrary_types_allowed=True)

    def where(self) -> str | None:
        """ """
        if self.has("providers_id"):
            return "(provider->'id')::int = ANY (:providers_id)"


class OwnerQuery(QueryBaseModel):
    """Pydantic query model for the `owner_contacts_id` query parameter

    Inherits from QueryBaseModel

    Attributes:
        owner_contacts_id: owner_contacts_id or comma separated list of
            owner_contacts_id for filtering results to a provider or providers
    """

    owner_contacts_id: CommaSeparatedList[int] | None = Query(
        None,
        description="Limit the results to a specific owner by owner ID with a single owner ID or comma delimited list of IDs",
    )

    model_config = ConfigDict(arbitrary_types_allowed=True)

    def where(self) -> str | None:
        """ """
        if self.owner_contacts_id is not None:
            return "(owner->'id')::int = ANY (:owner_contacts_id)"


class CountryIdQuery(QueryBaseModel):
    """Pydantic query model for the `countries_id` query parameter

    Inherits from QueryBaseModel

    Attributes:
        countries_id: countries_id or comma separated list of countries_id for
        filtering results to a country or countries
    """

    countries_id: CommaSeparatedList[int] | None = Query(
        None,
        description="Limit the results to a specific country or countries by country ID as a single country ID or a comma delimited list of IDs",
        examples=["1", "1,2,3"],
    )

    model_config = ConfigDict(arbitrary_types_allowed=True)

    def where(self) -> str | None:
        """ """
        if self.countries_id is not None:
            return "(country->'id')::int = ANY (:countries_id)"


class CountryIsoQuery(QueryBaseModel):
    """Pydantic query model for the `ise` query parameter.

    Inherits from QueryBaseModel

    Attributes:
        iso: ISO 3166-1 alpha-2 code for filtering to a single country ISO.
    """

    iso: str | None = Query(
        None,
        description="Limit the results to a specific country using ISO 3166-1 alpha-2 code",
        examples=["US"],
    )

    @model_validator(mode="before")
    @classmethod
    def check_only_one(cls, values):
        countries_id = values.get("countries_id", None)
        iso = values.get("iso", None)
        if countries_id is not None and iso is not None:
            raise ValueError("Cannot pass both countries_id and iso code")
        return values

    def where(self) -> str | None:
        """Generates SQL condition for filtering to ISO country code.

        Overrides the base QueryBaseModel `where` method

        Returns:
            string of WHERE clause if `date_from` is set
        """
        if self.iso is not None:
            return "country->>'code' = :iso"


class DateFromQuery(QueryBaseModel):
    """Pydantic query model for the `date_from` query parameter

    Inherits from QueryBaseModel

    Attributes:
        date_from: date or datetime in ISO-8601 format to filter results to a
        date range.
    """

    date_from: datetime | date | None = Query(
        None,
        description="From when?",
        examples=["2022-10-01T11:19:38-06:00", "2022-10-01"],
    )

    def where(self) -> str:
        """Generates SQL condition for filtering to datetime.

        Overrides the base QueryBaseModel `where` method

        If `date_from` is a `date` or `datetime` without a timezone a timezone
        is added as UTC.

        Returns:
            string of WHERE clause if `date_from` is set
        """

        if self.date_from is None:
            return None
        elif isinstance(self.date_from, datetime):
            if self.date_from.tzinfo is None:
                return "datetime > (:date_from::timestamp AT TIME ZONE timezone)"
            else:
                return "datetime > :date_from"
        elif isinstance(self.date_from, date):
            return "datetime > (:date_from::timestamp AT TIME ZONE timezone)"


class DateToQuery(QueryBaseModel):
    """Pydantic query model for the `date_to` query parameter

    Inherits from QueryBaseModel

    Attributes:
        date_to: date or datetime in ISO-8601 format to filter results to a
        date range.
    """

    date_to: datetime | date | None = Query(
        None,
        description="To when?",
        examples=["2022-10-01T11:19:38-06:00", "2022-10-01"],
    )

    def where(self) -> str:
        """Generates SQL condition for filtering to datetime.

        Overrides the base QueryBaseModel `where` method

        If `date_to` is a `date` or `datetime` without a timezone a timezone
        is added as UTC.

        Returns:
            string of WHERE clause if `date_to` is set
        """
        if self.date_to is None:
            return None
        elif isinstance(self.date_to, datetime):
            if self.date_to.tzinfo is None:
                return "datetime <= (:date_to::timestamp AT TIME ZONE timezone)"
            else:
                return "datetime <= :date_to"
        elif isinstance(self.date_to, date):
            return "datetime <= (:date_to::timestamp AT TIME ZONE timezone)"


class PeriodNames(StrEnum):
    hour = "hour"
    day = "day"
    month = "month"
    year = "year"
    hod = "hod"
    dow = "dow"
    moy = "moy"
    raw = "raw"

class BaseData(StrEnum):
    hour = "hourly"
    day = "daily"


class PeriodNameQuery(QueryBaseModel):
    """Pydantic query model for the `period_name` query parameter.

    Inherits from QueryBaseModel

    Attributes:
        period_name: value of period to aggregate measurement values.
    """

    period_name: PeriodNames | None = Query(
<<<<<<< HEAD
        "hour", description="Period to aggregate. Year, month, day, hour, hour of day (hod), day of week (dow) and month of year (moy)"
    )



class BaseDataQuery(QueryBaseModel):
    """Pydantic query model for the `base_data` query parameter.

    Inherits from QueryBaseModel

    Attributes:
        base_data: the name of the underlying table to pull data from
    """

    base_data: BaseData | None = Query(
        "hourly", description="Base data to pull from. Options are hourly, daily"
=======
        "hour",
        description="Period to aggregate. Month, day, hour, hour of day (hod), day of week (dow) and month of year (moy)",
>>>>>>> 06d9293c
    )


class TemporalQuery(QueryBaseModel):
    """Pydantic query model for the `period_name` query parameter.

    Inherits from QueryBaseModel

    Attributes:
        period_name: value of period to aggregate measurement values.
    """

    temporal: PeriodNames | None = Query(
        "hour", description="Period to aggregate. month, day, hour"
    )


class RadiusQuery(QueryBaseModel):
    """Pydantic query model for the `period_name` query parameter.

    Inherits from QueryBaseModel

    Attributes:
        coordinates: comma separated WGS84 latitude longitude pair.
        radius: an integer value representing the search radius in meters from
            `coordinates`.
    """

    coordinates: str | None = Query(
        None,
        description="WGS 84 Coordinate pair in form latitude,longitude. Supports up to 4 decimal points of precision, additional decimal precision will be truncated in the query e.g. 38.9074,-77.0373",
        examples=["38.907,-77.037"],
    )
    radius: Annotated[int, Interval(le=25000, gt=0)] | None = Query(
        None,
        description="Search radius from coordinates as center in meters. Maximum of 25,000 (25km) defaults to 1000 (1km) e.g. radius=1000",
        examples=["1000"],
    )

    @computed_field(return_type=float | None)
    @property
    def lat(self) -> float | None:
        """Splits `coordinates` into a float representing WGS84 latitude.

        Truncates float to 4 decimal places
        """
        if self.coordinates:
            lat, _ = self.coordinates.split(",")
            return truncate_float(float(lat))

    @computed_field(return_type=float | None)
    @property
    def lon(self) -> float | None:
        """Splits `coordinates` into a float representing WGS84 longitude.

        Truncates float to 4 decimal places
        """
        if self.coordinates:
            _, lon = self.coordinates.split(",")
            return truncate_float(float(lon))

    @field_validator("coordinates")
    def validate_coordinates(cls, v):
        """Vadidates that coordinates are within range [-180,180],[-90,90].

        Raises:
            ValueError: if `coordinates` x value is outside range [-180, 180] or
            or if y value is outside range [-90,90]
        """
        if v:
            errors = []
            lat, lng = [float(x) for x in v.split(",")]
            if lat > 90 or lat < -90:
                errors.append("foo")
            if lng > 180 or lng < -180:
                errors.append("foo")
            if errors:
                raise ValueError(f"Invalid coordinates. Error(s): {' '.join(errors)}")
        return v

    @model_validator(mode="before")
    @classmethod
    def check_spatial_inputs(cls, values):
        """Checks that spatial query parameters are correctly set

        Checks that `radius` and `coordinates` are set together. Ensures that if
        `radius`/`coordinates` is set `bbox` is not also set.

        Raises:
            ValueError: if `bbox` is set and `coordinates` and `radius` are
            set or if `coordinates` is set but `radius` is not set or if
            `coordinates` is not set but `radius` is set.
        """
        bbox = values.get("bbox", None)
        coordinates = values.get("coordinates", None)
        radius = values.get("radius", None)
        if bbox is not None and (coordinates is not None or radius is not None):
            raise ValueError(
                "Cannot pass both bounding box and coordinate/radius query in the same URL"
            )
        if coordinates is not None and radius is None:
            raise ValueError("Coordinates must be passed with a radius")
        if coordinates is None and radius is not None:
            raise ValueError("Radius must be passed with a coordinate pair")
        return values

    def fields(self, geometry_field: str = "geog") -> str | None:
        """

        Args:
            geometry_field:

        Returns:
            SQL string representing fields
        """
        if self.radius and self.coordinates:
            return f"ST_Distance({geometry_field}, ST_MakePoint(:lon, :lat)::geography) as distance"

    def where(self, geometry_field: str = "geog") -> str | None:
        """Generates SQL condition for filtering to ISO country code.

        Overrides the base QueryBaseModel `where` method

        Args:
            geometry_field:

        Returns:
            string of WHERE clause if `date_from` is set
        """
        if self.radius and self.coordinates:
            return f"ST_DWithin(ST_MakePoint(:lon, :lat)::geography, {geometry_field}, :radius)"


class InstrumentsQuery(QueryBaseModel):
    """Pydantic query model for the instruments query parameter

    Inherits from QueryBaseModel

    Attributes:
        instruments_id: instruments_id or comma separated list of instruments_id
            for filtering results to an instrument or instruments
    """

    instruments_id: CommaSeparatedList[int] | None = Query(None, description="")

    model_config = ConfigDict(arbitrary_types_allowed=True)

    def where(self) -> str | None:
        """ """
        if self.has("instruments_id"):
            return "instrument_ids && :instruments_id"


class BboxQuery(QueryBaseModel):
    """Pydantic query model for the `bbox` query parameter.

    Inherits from QueryBaseModel

    Attributes:
        bbox:
    """

    bbox: str | None = Query(
        None,
        pattern=r"-?\d{1,3}\.?\d*,-?\d{1,2}\.?\d*,-?\d{1,3}\.?\d*,-?\d{1,2}\.?\d*",
        description="geospatial bounding box of Min X, min Y, max X, max Y in WGS 84 coordinates. Up to 4 decimal points of precision, addtional decimal precision will be truncated to 4 decimal points precision e.g. -77.037,38.907,-77.0,39.910",
        examples=["-77.1200,38.7916,-76.9094,38.9955"],
    )

    @field_validator("bbox")
    def validate_bbox_in_range(cls, v):
        """Validates `bbox` values are in correct order and within range.

        Raises:
            ValueError: if `bbox` is not in correct order or values fall outside
            coordinate range.
        """
        if v:
            errors = []
            bbox = [float(x) for x in v.split(",")]
            minx, miny, maxx, maxy = bbox
            if not (minx >= -180 and minx <= 180):
                errors.append("X min must be between -180 and 180")
            if not (miny >= -90 and miny <= 90):
                errors.append("Y min must be between -90 and 90")
            if not (maxx >= -180 and maxx <= 180):
                errors.append("X max must be between -180 and 180")
            if not (maxy >= -90 and maxy <= 90):
                errors.append("Y max must be between -90 and 90")
            if minx > maxx:
                errors.append("X max must be greater than or equal to X min")
            if miny > maxy:
                errors.append("Y max must be greater than or equal to Y min")
            if errors:
                raise ValueError("Invalid bounding box. Error(s): " + " ".join(errors))
        return v

    @computed_field(return_type=float | None)
    @property
    def minx(self) -> float | None:
        """Splits `bbox` into a float representing minimum x value.

        Truncates float to 4 decimal places
        """
        if self.bbox:
            return truncate_float(float(self.bbox.split(",")[0]))

    @computed_field(return_type=float | None)
    @property
    def miny(self) -> float | None:
        """Splits `bbox` into a float representing minimum y value.

        Truncates float to 4 decimal places
        """
        if self.bbox:
            return truncate_float(float(self.bbox.split(",")[1]))

    @computed_field(return_type=float | None)
    @property
    def maxx(self) -> float | None:
        """Splits `bbox` into a float representing maximum x value.

        Truncates float to 4 decimal places
        """
        if self.bbox:
            return truncate_float(float(self.bbox.split(",")[2]))

    @computed_field(return_type=float | None)
    @property
    def maxy(self) -> float | None:
        """Splits `bbox` into a float representing maximum y value.

        Truncates float to 4 decimal places
        """
        if self.bbox:
            return truncate_float(float(self.bbox.split(",")[3]))

    def where(self) -> str | None:
        """Generates SQL condition for filtering to a bounding box.

        Overrides the base QueryBaseModel `where` method.

        Returns:
            string of WHERE clause if `bbox` is set.
        """
        if self.bbox:
            return "ST_MakeEnvelope(:minx, :miny, :maxx, :maxy, 4326) && geom"


class MeasurementsQueries(Paging, ParametersQuery): ...


class QueryBuilder(object):
    """A utility class to wrap multiple QueryBaseModel classes"""

    def __init__(self, query: type):
        """
        Args:
             query: a class which inherits from one or more pydantic query
             models, QueryBaseModel.
        """
        self.query = query
        self.sort_field = False

    def _bases(self) -> list[type]:
        """inspects the object and returns base classes

        Removes primitive objects in ancestry to only include Pydantic Query
        and Path models

        Returns:
            a sorted list of base classes
        """
        base_classes = inspect.getmro(self.query.__class__)
        bases = [
            x for x in base_classes if not ABC in x.__bases__
        ]  # remove all abstract classes
        bases.remove(object)  # remove <class 'object'>
        bases.remove(ABC)  # <class 'ABC'>
        bases.remove(BaseModel)  # <class 'pydantic.main.BaseModel'>
        bases_sorted = sorted(
            bases, key=operator.attrgetter("__name__")
        )  # sort to ensure consistent order for reliability in testing
        return bases_sorted

    @property
    def _sortable(self) -> SortingBase | None:
        base_classes = inspect.getmro(self.query.__class__)
        sort_class = [x for x in base_classes if issubclass(x, SortingBase)]
        if len(sort_class) > 0:
            sort_class.remove(self.query.__class__)
            sort_class.remove(SortingBase)
            return sort_class[0]
        else:
            return None

    def fields(self) -> str:
        """
        loops through all ancestor classes and calls
        their respective fields() methods to concatenate
        into additional fields for select

        Returns:

        """
        fields = []
        bases = self._bases()
        for base in bases:
            if callable(getattr(base, "fields", None)):
                if base.fields(self.query):
                    fields.append(base.fields(self.query))
        if len(fields):
            fields = list(set(fields))
            return "\n," + ("\n,").join(fields)
        else:
            return ""

    def pagination(self) -> str:
        pagination = []
        bases = self._bases()
        for base in bases:
            if callable(getattr(base, "pagination", None)):
                if base.pagination(self.query):
                    pagination.append(base.pagination(self.query))
        if len(pagination):
            pagination = list(set(pagination))
            return "\n" + ("\n,").join(pagination)
        else:
            return ""

    def params(self) -> dict:
        return self.query.model_dump(exclude_unset=True, by_alias=True)

    @staticmethod
    def total() -> str:
        """Generates the SQL for the count of total records found.

        Returns:
            SQL string for the count of total records found
        """
        return ", COUNT(1) OVER() as found"

    def where(self) -> str:
        """Introspects object ancestors and calls respective where() methods.

        Returns:
            SQL string of all ancestor WHERE clauses.
        """
        where = []
        bases = self._bases()
        for base in bases:
            if callable(getattr(base, "where", None)):
                if base.where(self.query):
                    where.append(base.where(self.query))
        if len(where):
            where = list(set(where))
            where.sort()  # ensure the order is consistent for testing
            return "WHERE " + ("\nAND ").join(where)
        else:
            return ""

    def order_by(self) -> str:
        if self._sortable:
            return f"ORDER BY {self.query.order_by.lower()} {self.query.sort_order.upper()}"
        else:
            return ""<|MERGE_RESOLUTION|>--- conflicted
+++ resolved
@@ -562,7 +562,6 @@
     """
 
     period_name: PeriodNames | None = Query(
-<<<<<<< HEAD
         "hour", description="Period to aggregate. Year, month, day, hour, hour of day (hod), day of week (dow) and month of year (moy)"
     )
 
@@ -578,11 +577,8 @@
     """
 
     base_data: BaseData | None = Query(
-        "hourly", description="Base data to pull from. Options are hourly, daily"
-=======
-        "hour",
-        description="Period to aggregate. Month, day, hour, hour of day (hod), day of week (dow) and month of year (moy)",
->>>>>>> 06d9293c
+        "hourly",
+        description="Base data to pull from. Options are hourly, daily"
     )
 
 
