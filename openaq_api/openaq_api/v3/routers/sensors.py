import logging
from typing import Annotated

from fastapi import APIRouter, Depends, Path

from openaq_api.db import DB
from openaq_api.v3.models.queries import (
    QueryBaseModel,
    QueryBuilder,
)

from openaq_api.v3.models.responses import (
    SensorsResponse,
)

logger = logging.getLogger("sensors")

router = APIRouter(
    prefix="/v3",
    tags=["v3"],
    include_in_schema=True,
)


class SensorPathQuery(QueryBaseModel):
    sensors_id: int = Path(
        ..., description="Limit the results to a specific sensors id", ge=1
    )

    def where(self):
        return "s.sensors_id = :sensors_id"


class LocationSensorQuery(QueryBaseModel):
    locations_id: int = Path(
        ..., description="Limit the results to a specific sensors id", ge=1
    )

    def where(self):
        return "n.sensor_nodes_id = :locations_id"


<<<<<<< HEAD
class BaseDatetimeQueries(
    SensorPathQuery,
    DatetimeFromQuery,
    DatetimeToQuery,
):
    @model_validator(mode="after")
    @classmethod
    def check_dates_are_in_order(cls, data: Any) -> Any:
        dt = getattr(data, "datetime_to")
        df = getattr(data, "datetime_from")
        if dt and df and dt <= df:
            raise RequestValidationError(
                f"Date/time from must be older than the date/time to. User passed {df} - {dt}"
            )


class PagedDatetimeQueries(
    Paging,
    BaseDatetimeQueries,
): ...


class BaseDateQueries(
    SensorPathQuery,
    DateFromQuery,
    DateToQuery,
):
    @model_validator(mode="after")
    @classmethod
    def check_dates_are_in_order(cls, data: Any) -> Any:
        dt = getattr(data, "date_to")
        df = getattr(data, "date_from")
        if dt and df and dt <= df:
            raise RequestValidationError(
                f"Date from must be older than the date to. User passed {df} - {dt}"
            )


class PagedDateQueries(
    Paging,
    BaseDateQueries,
): ...


@router.get(
    "/sensors/{sensors_id}/measurements",
    response_model=MeasurementsResponse,
    summary="Get measurements by sensor ID",
    description="Provides a list of measurements by sensor ID",
)
async def sensor_measurements_get(
    sensors: Annotated[PagedDatetimeQueries, Depends(PagedDatetimeQueries.depends())],
    db: DB = Depends(),
):
    query = QueryBuilder(sensors)
    response = await fetch_measurements(query, db)
    return response


@router.get(
    "/sensors/{sensors_id}/measurements/hourly",
    response_model=MeasurementsResponse,
    summary="Get measurements aggregated to hours by sensor ID",
    description="Provides a list of measurements by sensor ID",
)
async def sensor_measurements_aggregated_get(
    sensors: Annotated[PagedDatetimeQueries, Depends(PagedDatetimeQueries.depends())],
    db: DB = Depends(),
):
    aggregate_to = "hour"
    query = QueryBuilder(sensors)
    response = await fetch_measurements_aggregated(query, aggregate_to, db)
    return response


@router.get(
    "/sensors/{sensors_id}/measurements/daily",
    response_model=MeasurementsResponse,
    summary="Get measurements aggregated to days by sensor ID",
    description="Provides a list of measurements by sensor ID",
)
async def sensor_measurements_aggregated_get(
    sensors: Annotated[PagedDatetimeQueries, Depends(PagedDatetimeQueries.depends())],
    db: DB = Depends(),
):
    aggregate_to = "day"
    query = QueryBuilder(sensors)
    response = await fetch_measurements_aggregated(query, aggregate_to, db)
    return response


@router.get(
    "/sensors/{sensors_id}/hours",
    response_model=HourlyDataResponse,
    summary="Get measurements aggregated to hour by sensor ID",
    description="Provides a list of hourly data by sensor ID",
)
async def sensor_hourly_measurements_get(
    sensors: Annotated[PagedDatetimeQueries, Depends(PagedDatetimeQueries.depends())],
    db: DB = Depends(),
):
    query = QueryBuilder(sensors)
    response = await fetch_hours(query, db)
    return response


@router.get(
    "/sensors/{sensors_id}/hours/daily",
    response_model=HourlyDataResponse,
    summary="Get measurements aggregated from hour to day by sensor ID",
    description="Provides a list of daily summaries of hourly data by sensor ID",
)
async def sensor_hourly_measurements_aggregate_to_day_get(
    sensors: Annotated[PagedDatetimeQueries, Depends(PagedDatetimeQueries.depends())],
    db: DB = Depends(),
):
    aggregate_to = "day"
    query = QueryBuilder(sensors)
    response = await fetch_hours_aggregated(query, aggregate_to, db)
    return response


@router.get(
    "/sensors/{sensors_id}/hours/monthly",
    response_model=HourlyDataResponse,
    summary="Get measurements aggregated from hour to month by sensor ID",
    description="Provides a list of daily summaries of hourly data by sensor ID",
)
async def sensor_hourly_measurements_aggregate_to_month_get(
    sensors: Annotated[PagedDatetimeQueries, Depends(PagedDatetimeQueries.depends())],
    db: DB = Depends(),
):
    aggregate_to = "month"
    query = QueryBuilder(sensors)
    response = await fetch_hours_aggregated(query, aggregate_to, db)
    return response


@router.get(
    "/sensors/{sensors_id}/hours/yearly",
    response_model=HourlyDataResponse,
    summary="Get measurements aggregated from hour to year by sensor ID",
    description="Provides a list of yearly summaries of hourly data by sensor ID",
)
async def sensor_hourly_measurements_aggregate_to_year_get(
    sensors: Annotated[PagedDatetimeQueries, Depends(PagedDatetimeQueries.depends())],
    db: DB = Depends(),
):
    aggregate_to = "year"
    query = QueryBuilder(sensors)
    response = await fetch_hours_aggregated(query, aggregate_to, db)
    return response


@router.get(
    "/sensors/{sensors_id}/hours/hourofday",
    response_model=HourlyDataResponse,
    summary="Get measurements aggregated from hour to day of week by sensor ID",
    description="Provides a list of yearly summaries of hourly data by sensor ID",
)
async def sensor_hourly_measurements_aggregate_to_hod_get(
    sensors: Annotated[BaseDatetimeQueries, Depends(BaseDatetimeQueries.depends())],
    db: DB = Depends(),
):
    aggregate_to = "hod"
    query = QueryBuilder(sensors)
    response = await fetch_hours_trends(aggregate_to, query, db)
    return response


@router.get(
    "/sensors/{sensors_id}/hours/dayofweek",
    response_model=HourlyDataResponse,
    summary="Get measurements aggregated from hour to day of week by sensor ID",
    description="Provides a list of yearly summaries of hourly data by sensor ID",
)
async def sensor_hourly_measurements_aggregate_to_dow_get(
    sensors: Annotated[BaseDatetimeQueries, Depends(BaseDatetimeQueries.depends())],
    db: DB = Depends(),
):
    aggregate_to = "dow"
    query = QueryBuilder(sensors)
    response = await fetch_hours_trends(aggregate_to, query, db)
    return response


@router.get(
    "/sensors/{sensors_id}/hours/monthofyear",
    response_model=HourlyDataResponse,
    summary="Get measurements aggregated from hour to day of week by sensor ID",
    description="Provides a list of yearly summaries of hourly data by sensor ID",
)
async def sensor_hourly_measurements_aggregate_to_moy_get(
    sensors: Annotated[BaseDatetimeQueries, Depends(BaseDatetimeQueries.depends())],
    db: DB = Depends(),
):
    aggregate_to = "moy"
    query = QueryBuilder(sensors)
    response = await fetch_hours_trends(aggregate_to, query, db)
    return response


@router.get(
    "/sensors/{sensors_id}/days/dayofweek",
    response_model=HourlyDataResponse,
    summary="Get measurements aggregated from day to day of week by sensor ID",
    description="Provides a list of yearly summaries of dayly data by sensor ID",
)
async def sensor_daily_measurements_aggregate_to_dow_get(
    sensors: Annotated[BaseDateQueries, Depends(BaseDateQueries.depends())],
    db: DB = Depends(),
):
    aggregate_to = "dow"
    query = QueryBuilder(sensors)
    response = await fetch_days_trends(aggregate_to, query, db)
    return response


@router.get(
    "/sensors/{sensors_id}/days/monthofyear",
    response_model=HourlyDataResponse,
    summary="Get measurements aggregated from day to day of week by sensor ID",
    description="Provides a list of yearly summaries of daily data by sensor ID",
)
async def sensor_daily_measurements_aggregate_to_moy_get(
    sensors: Annotated[BaseDateQueries, Depends(BaseDateQueries.depends())],
    db: DB = Depends(),
):
    aggregate_to = "moy"
    query = QueryBuilder(sensors)
    response = await fetch_days_trends(aggregate_to, query, db)
    return response


@router.get(
    "/sensors/{sensors_id}/days",
    response_model=DailyDataResponse,
    summary="Get measurements aggregated to day by sensor ID",
    description="Provides a list of daily data by sensor ID",
)
async def sensor_daily_get(
    sensors: Annotated[PagedDateQueries, Depends(PagedDateQueries.depends())],
    db: DB = Depends(),
):
    query = QueryBuilder(sensors)
    response = await fetch_days(query, db)
    return response


@router.get(
    "/sensors/{sensors_id}/days/monthly",
    response_model=HourlyDataResponse,
    summary="Get measurements aggregated from hour to month by sensor ID",
    description="Provides a list of daily summaries of hourly data by sensor ID",
)
async def sensor_daily_aggregate_to_month_get(
    sensors: Annotated[PagedDateQueries, Depends(PagedDateQueries.depends())],
    db: DB = Depends(),
):
    aggregate_to = "month"
    query = QueryBuilder(sensors)
    response = await fetch_days_aggregated(query, aggregate_to, db)
    return response


@router.get(
    "/sensors/{sensors_id}/days/yearly",
    response_model=HourlyDataResponse,
    summary="Get measurements aggregated from day to year by sensor ID",
    description="Provides a list of yearly summaries of daily data by sensor ID",
)
async def sensor_daily_aggregate_to_year_get(
    sensors: Annotated[PagedDateQueries, Depends(PagedDateQueries.depends())],
    db: DB = Depends(),
):
    aggregate_to = "year"
    query = QueryBuilder(sensors)
    response = await fetch_days_aggregated(query, aggregate_to, db)
    return response


@router.get(
    "/sensors/{sensors_id}/years",
    response_model=AnnualDataResponse,
    summary="Get measurements aggregated to year by sensor ID",
    description="Provides a list of annual data by sensor ID",
)
async def sensor_yearly_get(
    sensors: Annotated[PagedDateQueries, Depends(PagedDateQueries.depends())],
    db: DB = Depends(),
):
    query = QueryBuilder(sensors)
    response = await fetch_years(query, db)
    return response


=======
>>>>>>> 317de373
@router.get(
    "/locations/{locations_id}/sensors",
    response_model=SensorsResponse,
    summary="Get sensors by location ID",
    description="Provides a list of sensors by location ID",
)
async def sensors_get(
    location_sensors: Annotated[
        LocationSensorQuery, Depends(LocationSensorQuery.depends())
    ],
    db: DB = Depends(),
):
    return await fetch_sensors(location_sensors, db)


@router.get(
    "/sensors/{sensors_id}",
    response_model=SensorsResponse,
    summary="Get a sensor by ID",
    description="Provides a sensor by sensor ID",
)
async def sensor_get(
    sensors: Annotated[SensorPathQuery, Depends(SensorPathQuery.depends())],
    db: DB = Depends(),
):
    return await fetch_sensors(sensors, db)


async def fetch_sensors(q, db):
    query = QueryBuilder(q)

    logger.debug(query.params())
    sql = f"""
        SELECT s.sensors_id as id
    , m.measurand||' '||m.units as name
    , json_build_object(
    'id', m.measurands_id
    , 'name', m.measurand
    , 'units', m.units
    , 'display_name', m.display
    ) as parameter
    , s.sensors_id
    , json_build_object(
      'min', r.value_min
    , 'max', r.value_max
    , 'avg', r.value_avg
    , 'sd', r.value_sd
    ) as summary
    , calculate_coverage(
          r.value_count
        , s.data_averaging_period_seconds
        , s.data_logging_period_seconds
        , r.datetime_first
        , r.datetime_last
    ) as coverage
    , get_datetime_object(r.datetime_first, t.tzid) as datetime_first
    , get_datetime_object(r.datetime_last, t.tzid) as datetime_last
    , json_build_object(
       'datetime', get_datetime_object(r.datetime_last, t.tzid)
      , 'value', r.value_latest
      , 'coordinates', json_build_object(
                'latitude', st_y(COALESCE(r.geom_latest, n.geom))
                ,'longitude', st_x(COALESCE(r.geom_latest, n.geom))
    )) as latest
    FROM sensors s
    JOIN sensor_systems sy ON (s.sensor_systems_id = sy.sensor_systems_id)
    JOIN sensor_nodes n ON (sy.sensor_nodes_id = n.sensor_nodes_id)
    JOIN timezones t ON (n.timezones_id = t.timezones_id)
    JOIN measurands m ON (s.measurands_id = m.measurands_id)
    LEFT JOIN sensors_rollup r ON (s.sensors_id = r.sensors_id)
    {query.where()} AND n.is_public AND s.is_public
    {query.pagination()}
    """
    return await db.fetchPage(sql, query.params())<|MERGE_RESOLUTION|>--- conflicted
+++ resolved
@@ -40,305 +40,6 @@
         return "n.sensor_nodes_id = :locations_id"
 
 
-<<<<<<< HEAD
-class BaseDatetimeQueries(
-    SensorPathQuery,
-    DatetimeFromQuery,
-    DatetimeToQuery,
-):
-    @model_validator(mode="after")
-    @classmethod
-    def check_dates_are_in_order(cls, data: Any) -> Any:
-        dt = getattr(data, "datetime_to")
-        df = getattr(data, "datetime_from")
-        if dt and df and dt <= df:
-            raise RequestValidationError(
-                f"Date/time from must be older than the date/time to. User passed {df} - {dt}"
-            )
-
-
-class PagedDatetimeQueries(
-    Paging,
-    BaseDatetimeQueries,
-): ...
-
-
-class BaseDateQueries(
-    SensorPathQuery,
-    DateFromQuery,
-    DateToQuery,
-):
-    @model_validator(mode="after")
-    @classmethod
-    def check_dates_are_in_order(cls, data: Any) -> Any:
-        dt = getattr(data, "date_to")
-        df = getattr(data, "date_from")
-        if dt and df and dt <= df:
-            raise RequestValidationError(
-                f"Date from must be older than the date to. User passed {df} - {dt}"
-            )
-
-
-class PagedDateQueries(
-    Paging,
-    BaseDateQueries,
-): ...
-
-
-@router.get(
-    "/sensors/{sensors_id}/measurements",
-    response_model=MeasurementsResponse,
-    summary="Get measurements by sensor ID",
-    description="Provides a list of measurements by sensor ID",
-)
-async def sensor_measurements_get(
-    sensors: Annotated[PagedDatetimeQueries, Depends(PagedDatetimeQueries.depends())],
-    db: DB = Depends(),
-):
-    query = QueryBuilder(sensors)
-    response = await fetch_measurements(query, db)
-    return response
-
-
-@router.get(
-    "/sensors/{sensors_id}/measurements/hourly",
-    response_model=MeasurementsResponse,
-    summary="Get measurements aggregated to hours by sensor ID",
-    description="Provides a list of measurements by sensor ID",
-)
-async def sensor_measurements_aggregated_get(
-    sensors: Annotated[PagedDatetimeQueries, Depends(PagedDatetimeQueries.depends())],
-    db: DB = Depends(),
-):
-    aggregate_to = "hour"
-    query = QueryBuilder(sensors)
-    response = await fetch_measurements_aggregated(query, aggregate_to, db)
-    return response
-
-
-@router.get(
-    "/sensors/{sensors_id}/measurements/daily",
-    response_model=MeasurementsResponse,
-    summary="Get measurements aggregated to days by sensor ID",
-    description="Provides a list of measurements by sensor ID",
-)
-async def sensor_measurements_aggregated_get(
-    sensors: Annotated[PagedDatetimeQueries, Depends(PagedDatetimeQueries.depends())],
-    db: DB = Depends(),
-):
-    aggregate_to = "day"
-    query = QueryBuilder(sensors)
-    response = await fetch_measurements_aggregated(query, aggregate_to, db)
-    return response
-
-
-@router.get(
-    "/sensors/{sensors_id}/hours",
-    response_model=HourlyDataResponse,
-    summary="Get measurements aggregated to hour by sensor ID",
-    description="Provides a list of hourly data by sensor ID",
-)
-async def sensor_hourly_measurements_get(
-    sensors: Annotated[PagedDatetimeQueries, Depends(PagedDatetimeQueries.depends())],
-    db: DB = Depends(),
-):
-    query = QueryBuilder(sensors)
-    response = await fetch_hours(query, db)
-    return response
-
-
-@router.get(
-    "/sensors/{sensors_id}/hours/daily",
-    response_model=HourlyDataResponse,
-    summary="Get measurements aggregated from hour to day by sensor ID",
-    description="Provides a list of daily summaries of hourly data by sensor ID",
-)
-async def sensor_hourly_measurements_aggregate_to_day_get(
-    sensors: Annotated[PagedDatetimeQueries, Depends(PagedDatetimeQueries.depends())],
-    db: DB = Depends(),
-):
-    aggregate_to = "day"
-    query = QueryBuilder(sensors)
-    response = await fetch_hours_aggregated(query, aggregate_to, db)
-    return response
-
-
-@router.get(
-    "/sensors/{sensors_id}/hours/monthly",
-    response_model=HourlyDataResponse,
-    summary="Get measurements aggregated from hour to month by sensor ID",
-    description="Provides a list of daily summaries of hourly data by sensor ID",
-)
-async def sensor_hourly_measurements_aggregate_to_month_get(
-    sensors: Annotated[PagedDatetimeQueries, Depends(PagedDatetimeQueries.depends())],
-    db: DB = Depends(),
-):
-    aggregate_to = "month"
-    query = QueryBuilder(sensors)
-    response = await fetch_hours_aggregated(query, aggregate_to, db)
-    return response
-
-
-@router.get(
-    "/sensors/{sensors_id}/hours/yearly",
-    response_model=HourlyDataResponse,
-    summary="Get measurements aggregated from hour to year by sensor ID",
-    description="Provides a list of yearly summaries of hourly data by sensor ID",
-)
-async def sensor_hourly_measurements_aggregate_to_year_get(
-    sensors: Annotated[PagedDatetimeQueries, Depends(PagedDatetimeQueries.depends())],
-    db: DB = Depends(),
-):
-    aggregate_to = "year"
-    query = QueryBuilder(sensors)
-    response = await fetch_hours_aggregated(query, aggregate_to, db)
-    return response
-
-
-@router.get(
-    "/sensors/{sensors_id}/hours/hourofday",
-    response_model=HourlyDataResponse,
-    summary="Get measurements aggregated from hour to day of week by sensor ID",
-    description="Provides a list of yearly summaries of hourly data by sensor ID",
-)
-async def sensor_hourly_measurements_aggregate_to_hod_get(
-    sensors: Annotated[BaseDatetimeQueries, Depends(BaseDatetimeQueries.depends())],
-    db: DB = Depends(),
-):
-    aggregate_to = "hod"
-    query = QueryBuilder(sensors)
-    response = await fetch_hours_trends(aggregate_to, query, db)
-    return response
-
-
-@router.get(
-    "/sensors/{sensors_id}/hours/dayofweek",
-    response_model=HourlyDataResponse,
-    summary="Get measurements aggregated from hour to day of week by sensor ID",
-    description="Provides a list of yearly summaries of hourly data by sensor ID",
-)
-async def sensor_hourly_measurements_aggregate_to_dow_get(
-    sensors: Annotated[BaseDatetimeQueries, Depends(BaseDatetimeQueries.depends())],
-    db: DB = Depends(),
-):
-    aggregate_to = "dow"
-    query = QueryBuilder(sensors)
-    response = await fetch_hours_trends(aggregate_to, query, db)
-    return response
-
-
-@router.get(
-    "/sensors/{sensors_id}/hours/monthofyear",
-    response_model=HourlyDataResponse,
-    summary="Get measurements aggregated from hour to day of week by sensor ID",
-    description="Provides a list of yearly summaries of hourly data by sensor ID",
-)
-async def sensor_hourly_measurements_aggregate_to_moy_get(
-    sensors: Annotated[BaseDatetimeQueries, Depends(BaseDatetimeQueries.depends())],
-    db: DB = Depends(),
-):
-    aggregate_to = "moy"
-    query = QueryBuilder(sensors)
-    response = await fetch_hours_trends(aggregate_to, query, db)
-    return response
-
-
-@router.get(
-    "/sensors/{sensors_id}/days/dayofweek",
-    response_model=HourlyDataResponse,
-    summary="Get measurements aggregated from day to day of week by sensor ID",
-    description="Provides a list of yearly summaries of dayly data by sensor ID",
-)
-async def sensor_daily_measurements_aggregate_to_dow_get(
-    sensors: Annotated[BaseDateQueries, Depends(BaseDateQueries.depends())],
-    db: DB = Depends(),
-):
-    aggregate_to = "dow"
-    query = QueryBuilder(sensors)
-    response = await fetch_days_trends(aggregate_to, query, db)
-    return response
-
-
-@router.get(
-    "/sensors/{sensors_id}/days/monthofyear",
-    response_model=HourlyDataResponse,
-    summary="Get measurements aggregated from day to day of week by sensor ID",
-    description="Provides a list of yearly summaries of daily data by sensor ID",
-)
-async def sensor_daily_measurements_aggregate_to_moy_get(
-    sensors: Annotated[BaseDateQueries, Depends(BaseDateQueries.depends())],
-    db: DB = Depends(),
-):
-    aggregate_to = "moy"
-    query = QueryBuilder(sensors)
-    response = await fetch_days_trends(aggregate_to, query, db)
-    return response
-
-
-@router.get(
-    "/sensors/{sensors_id}/days",
-    response_model=DailyDataResponse,
-    summary="Get measurements aggregated to day by sensor ID",
-    description="Provides a list of daily data by sensor ID",
-)
-async def sensor_daily_get(
-    sensors: Annotated[PagedDateQueries, Depends(PagedDateQueries.depends())],
-    db: DB = Depends(),
-):
-    query = QueryBuilder(sensors)
-    response = await fetch_days(query, db)
-    return response
-
-
-@router.get(
-    "/sensors/{sensors_id}/days/monthly",
-    response_model=HourlyDataResponse,
-    summary="Get measurements aggregated from hour to month by sensor ID",
-    description="Provides a list of daily summaries of hourly data by sensor ID",
-)
-async def sensor_daily_aggregate_to_month_get(
-    sensors: Annotated[PagedDateQueries, Depends(PagedDateQueries.depends())],
-    db: DB = Depends(),
-):
-    aggregate_to = "month"
-    query = QueryBuilder(sensors)
-    response = await fetch_days_aggregated(query, aggregate_to, db)
-    return response
-
-
-@router.get(
-    "/sensors/{sensors_id}/days/yearly",
-    response_model=HourlyDataResponse,
-    summary="Get measurements aggregated from day to year by sensor ID",
-    description="Provides a list of yearly summaries of daily data by sensor ID",
-)
-async def sensor_daily_aggregate_to_year_get(
-    sensors: Annotated[PagedDateQueries, Depends(PagedDateQueries.depends())],
-    db: DB = Depends(),
-):
-    aggregate_to = "year"
-    query = QueryBuilder(sensors)
-    response = await fetch_days_aggregated(query, aggregate_to, db)
-    return response
-
-
-@router.get(
-    "/sensors/{sensors_id}/years",
-    response_model=AnnualDataResponse,
-    summary="Get measurements aggregated to year by sensor ID",
-    description="Provides a list of annual data by sensor ID",
-)
-async def sensor_yearly_get(
-    sensors: Annotated[PagedDateQueries, Depends(PagedDateQueries.depends())],
-    db: DB = Depends(),
-):
-    query = QueryBuilder(sensors)
-    response = await fetch_years(query, db)
-    return response
-
-
-=======
->>>>>>> 317de373
 @router.get(
     "/locations/{locations_id}/sensors",
     response_model=SensorsResponse,
