import logging
from typing import Annotated

from fastapi import APIRouter, Depends, Path

from openaq_api.db import DB
from openaq_api.v3.models.queries import (
    DateFromQuery,
    DateToQuery,
    Paging,
    PeriodNameQuery,
    QueryBaseModel,
    QueryBuilder,
)

from openaq_api.v3.models.responses import (
	SensorsResponse,
	MeasurementsResponse,
	)

logger = logging.getLogger("sensors")

router = APIRouter(
    prefix="/v3",
    tags=["v3-alpha"],
    include_in_schema=True,
)


class SensorQuery(QueryBaseModel):
    sensors_id: int = Path(
        ..., description="Limit the results to a specific sensors id", ge=1
    )

    def where(self):
        return "s.sensors_id = :sensors_id"

class LocationSensorQuery(QueryBaseModel):
    locations_id: int = Path(
        ..., description="Limit the results to a specific sensors id", ge=1
    )

    def where(self):
        return "n.sensor_nodes_id = :locations_id"

class SensorMeasurementsQueries(
    Paging,
	SensorQuery,
    DateFromQuery,
    DateToQuery,
    PeriodNameQuery,
):
    ...


@router.get(
    "/sensors/{sensors_id}/measurements",
    response_model=MeasurementsResponse,
    summary="Get measurements by sensor ID",
    description="Provides a list of measurements by sensor ID",
)
async def sensor_measurements_get(
    sensors: Annotated[SensorMeasurementsQueries, Depends(SensorMeasurementsQueries.depends())],
    db: DB = Depends(),
):
    response = await fetch_measurements(sensors, db)
    return response


@router.get(
    "/locations/{locations_id}/sensors",
    response_model=SensorsResponse,
    summary="Get sensors by location ID",
    description="Provides a list of sensors by location ID",
)
async def sensors_get(
    location_sensors: Annotated[LocationSensorQuery, Depends(LocationSensorQuery.depends())],
    db: DB = Depends(),
):
    return await fetch_sensors(location_sensors, db)


@router.get(
    "/sensors/{sensors_id}",
    response_model=SensorsResponse,
    summary="Get a sensor by ID",
    description="Provides a sensor by sensor ID",
)
async def sensor_get(
    sensors: Annotated[SensorQuery, Depends(SensorQuery.depends())],
    db: DB = Depends(),
):
    return await fetch_sensors(sensors, db)


async def fetch_sensors(q, db):
    query = QueryBuilder(q)

    logger.debug(query.params())
    sql = f"""
		SELECT s.sensors_id as id
	, m.measurand||' '||m.units as name
	, json_build_object(
  	'id', m.measurands_id
    , 'name', m.measurand
    , 'units', m.units
    , 'display_name', m.display
    ) as parameter
	, s.sensors_id
	, json_build_object(
	  'min', r.value_min
	, 'max', r.value_max
	, 'avg', r.value_avg
	, 'sd', r.value_sd
	) as summary
	, calculate_coverage(
		  r.value_count
		, s.data_averaging_period_seconds
		, s.data_logging_period_seconds
		, r.datetime_first
		, r.datetime_last
	) as coverage
	, get_datetime_object(r.datetime_first, t.tzid) as datetime_first
	, get_datetime_object(r.datetime_last, t.tzid) as datetime_last
	, json_build_object(
	   'datetime', get_datetime_object(r.datetime_last, t.tzid)
	  , 'value', r.value_latest
	  , 'coordinates', json_build_object(
				'latitude', st_y(COALESCE(r.geom_latest, n.geom))
				,'longitude', st_x(COALESCE(r.geom_latest, n.geom))
	)) as latest
	FROM sensors s
	JOIN sensor_systems sy ON (s.sensor_systems_id = sy.sensor_systems_id)
	JOIN sensor_nodes n ON (sy.sensor_nodes_id = n.sensor_nodes_id)
    JOIN timezones t ON (n.timezones_id = t.gid)
	JOIN measurands m ON (s.measurands_id = m.measurands_id)
	LEFT JOIN sensors_rollup r ON (s.sensors_id = r.sensors_id)
	{query.where()}
    {query.pagination()}
	"""
    return await db.fetchPage(sql, query.params())



async def fetch_measurements(q, db):
    query = QueryBuilder(q)
    dur = "01:00:00"
    expected_hours = 1

    if q.period_name in [None, "hour"]:
        # Query for hourly data
        sql = f"""
        SELECT sn.id
        , json_build_object(
        'label', '1hour'
        , 'datetime_from', get_datetime_object(h.datetime - '1hour'::interval, sn.timezone)
        , 'datetime_to', get_datetime_object(h.datetime, sn.timezone)
        , 'interval',  '01:00:00'
        ) as period
        , json_build_object(
        'id', h.measurands_id
        , 'units', m.units
        , 'name', m.measurand
        ) as parameter
        , json_build_object(
          'sd', h.value_sd
        , 'min', h.value_min
        , 'q02', h.value_p02
        , 'q25', h.value_p25
        , 'median', h.value_p50
        , 'q75', h.value_p75
        , 'q98', h.value_p98
        , 'max', h.value_max
        ) as summary
        , sig_digits(h.value_avg, 2) as value
        , calculate_coverage(
          h.value_count
        , s.data_averaging_period_seconds
        , s.data_logging_period_seconds
        , {expected_hours} * 3600
        )||jsonb_build_object(
          'datetime_from', get_datetime_object(h.first_datetime, sn.timezone)
        , 'datetime_to', get_datetime_object(h.last_datetime, sn.timezone)
        ) as coverage
        {query.fields()}
        FROM hourly_data h
        JOIN sensors s USING (sensors_id)
        JOIN sensor_systems sy USING (sensor_systems_id)
        JOIN locations_view_cached sn ON (sy.sensor_nodes_id = sn.id)
        JOIN measurands m ON (m.measurands_id = h.measurands_id)
        {query.where()}
        ORDER BY datetime
        {query.pagination()}
        """
<<<<<<< HEAD
    elif q.period_name in ["raw"]:
        sql = f"""
	WITH sensor AS (
		SELECT s.sensors_id
	, sn.sensor_nodes_id
  , s.data_averaging_period_seconds
  , s.data_logging_period_seconds
  , format('%ssec', s.data_averaging_period_seconds)::interval as averaging_interval
  , format('%ssec', s.data_logging_period_seconds)::interval as logging_interval
	, tz.tzid as timezone
	, m.measurands_id
	, m.measurand
	, m.units
	, timezone(tz.tzid, :date_from::timestamp) as datetime_from
	, timezone(tz.tzid, :date_to::timestamp) as datetime_to
   FROM sensors s
	, sensor_systems sy
	, sensor_nodes sn
	, timezones tz
	, measurands m
	WHERE s.sensor_systems_id = sy.sensor_systems_id
	AND sy.sensor_nodes_id = sn.sensor_nodes_id
	AND sn.timezones_id = tz.gid
	AND s.sensors_id = :sensors_id
	AND s.measurands_id = m.measurands_id)
	  SELECT m.sensors_id
	   , value
		, get_datetime_object(m.datetime, s.timezone)
		, json_build_object(
		    'id', s.measurands_id
		  , 'units', s.units
		  , 'name', s.measurand
		) as parameter
    , json_build_object(
	     'label', 'raw'
	   , 'interval', s.logging_interval
	   , 'datetime_from', get_datetime_object(m.datetime - s.logging_interval, s.timezone)
	   , 'datetime_to', get_datetime_object(m.datetime, s.timezone)
	  ) as period
    , json_build_object(
	     'expected_count', 1
		, 'observed_count', 1
	   , 'expected_interval', s.logging_interval
	   , 'observed_interval', s.averaging_interval
	   , 'datetime_from', get_datetime_object(m.datetime - s.averaging_interval, s.timezone)
	   , 'datetime_to', get_datetime_object(m.datetime, s.timezone)
	   , 'percent_complete', 100
	   , 'percent_coverage', (s.data_averaging_period_seconds/s.data_logging_period_seconds)*100
	  ) as coverage
        FROM measurements m
        JOIN sensor s USING (sensors_id)
        WHERE datetime > datetime_from
			  AND datetime <= datetime_to
			  AND s.sensors_id = :sensors_id
        ORDER BY datetime
        {query.pagination()}
              """

=======
>>>>>>> abdbfa7b
    elif q.period_name in ["day", "month"]:
        # Query for the aggregate data
        if q.period_name == "day":
            dur = "24:00:00"
        elif q.period_name == "month":
            dur = "1 month"

        sql = f"""
            WITH meas AS (
            SELECT
            sy.sensor_nodes_id
            , s.measurands_id
            , sn.timezone
            , truncate_timestamp(datetime, :period_name, sn.timezone) as datetime
            , AVG(s.data_averaging_period_seconds) as avg_seconds
            , AVG(s.data_logging_period_seconds) as log_seconds
            , MAX(truncate_timestamp(datetime, :period_name, sn.timezone, '1{q.period_name}'::interval)) as last_period
            , MIN(timezone(sn.timezone, datetime - '1sec'::interval)) as first_datetime
            , MAX(timezone(sn.timezone, datetime - '1sec'::interval)) as last_datetime
            , COUNT(1) as value_count
            , AVG(value_avg) as value_avg
            , STDDEV(value_avg) as value_sd
            , MIN(value_avg) as value_min
            , MAX(value_avg) as value_max
            , PERCENTILE_CONT(0.02) WITHIN GROUP(ORDER BY value_avg) as value_p02
            , PERCENTILE_CONT(0.25) WITHIN GROUP(ORDER BY value_avg) as value_p25
            , PERCENTILE_CONT(0.5) WITHIN GROUP(ORDER BY value_avg) as value_p50
            , PERCENTILE_CONT(0.75) WITHIN GROUP(ORDER BY value_avg) as value_p75
            , PERCENTILE_CONT(0.98) WITHIN GROUP(ORDER BY value_avg) as value_p98
            , current_timestamp as calculated_on
            FROM hourly_data m
            JOIN sensors s ON (m.sensors_id = s.sensors_id)
            JOIN sensor_systems sy ON (s.sensor_systems_id = sy.sensor_systems_id)
			JOIN locations_view_cached sn ON (sy.sensor_nodes_id = sn.id)
            -- JOIN sensor_nodes sn ON (sy.sensor_nodes_id = sn.sensor_nodes_id)
            -- JOIN timezones ts ON (sn.timezones_id = ts.gid)
            {query.where()}
            GROUP BY 1, 2, 3, 4)
            SELECT t.sensor_nodes_id
			----------
            , json_build_object(
                'label', '1{q.period_name}'
                , 'datetime_from', get_datetime_object(datetime, t.timezone)
                , 'datetime_to', get_datetime_object(last_period, t.timezone)
                , 'interval',  '{dur}'
                ) as period
			----------
            , sig_digits(value_avg, 2) as value
			-----------
            , json_build_object(
                'id', t.measurands_id
                , 'units', m.units
                , 'name', m.measurand
            ) as parameter
			---------
            , json_build_object(
                'sd', t.value_sd
			   , 'min', t.value_min
			   , 'q02', t.value_p02
			   , 'q25', t.value_p25
			   , 'median', t.value_p50
			   , 'q75', t.value_p75
			   , 'q98', t.value_p98
			   , 'max', t.value_max
            ) as summary
			--------
            , calculate_coverage(
                value_count::int
                , 3600
                , 3600
                , EXTRACT(EPOCH FROM last_period - datetime)
            )||jsonb_build_object(
                    'datetime_from', get_datetime_object(first_datetime, t.timezone)
                    , 'datetime_to', get_datetime_object(last_datetime, t.timezone)
                    ) as coverage
            {query.total()}
            FROM meas t
            JOIN measurands m ON (t.measurands_id = m.measurands_id)
            {query.pagination()}
        """
    elif q.period_name in ["hod","dow","moy"]:

<<<<<<< HEAD
        if q.period_name == "hod":
            q.period_name = "hour"
            period_format = "'HH24'"
            period_first_offset = "'-1sec'"
            period_last_offset = "'+1sec'"
        elif q.period_name == "dow":
            q.period_name = "day"
            period_format = "'ID'"
            period_first_offset = "'0sec'"
            period_last_offset = "'0sec'"
        elif q.period_name == "moy":
            q.period_name = "month"
            period_format = "'MM'"
            period_first_offset = "'-1sec'"
            period_last_offset = "'+1sec'"


        sql = f"""
	-----------------------------------
	-- start by getting some basic sensor information
	-- and transforming the timestamps
	-----------------------------------
	WITH sensor AS (
		SELECT s.sensors_id
	    , sn.sensor_nodes_id
        , s.data_averaging_period_seconds
        , s.data_logging_period_seconds
	    , tz.tzid as timezone
		, m.measurands_id
		, m.measurand
		, m.units
		, timezone(tz.tzid, :date_from::timestamp) as datetime_from
		, timezone(tz.tzid, :date_to::timestamp) as datetime_to
		FROM sensors s
		, sensor_systems sy
		, sensor_nodes sn
		, timezones tz
		, measurands m
		WHERE s.sensor_systems_id = sy.sensor_systems_id
		AND sy.sensor_nodes_id = sn.sensor_nodes_id
		AND sn.timezones_id = tz.gid
		AND s.sensors_id = :sensors_id
		AND s.measurands_id = m.measurands_id
	--------------------------------
	-- Then we calculate what we expect to find in the data
	--------------------------------
	), expected AS (
		SELECT to_char(timezone(s.timezone, dd - '1sec'::interval), {period_format}) as factor
		, s.timezone
		, COUNT(1) as n
		, MIN(date_trunc(:period_name, dd + {period_first_offset}::interval)) as period_first
		, MAX(date_trunc(:period_name, dd + {period_last_offset}::interval)) as period_last
		FROM sensor s
		, generate_series(s.datetime_from + '1hour'::interval, s.datetime_to, ('1hour')::interval) dd
		GROUP BY 1,2
	------------------------------------
	-- Then we query what we have in the db
	-- we join the sensor CTE here so that we have access to the timezone
	------------------------------------
	), observed AS (
		SELECT
		s.sensors_id
		, s.data_averaging_period_seconds
		, s.data_logging_period_seconds
 , s.timezone
 , s.measurands_id
 , s.measurand
 , s.units
 , to_char(timezone(s.timezone, datetime - '1sec'::interval), {period_format}) as factor
 , MIN(datetime) as coverage_first
 , MAX(datetime) as coverage_last
 , COUNT(1) as n
=======
        fmt = ""
        if q.period_name == "hod":
            fmt = "HH24"
            dur = "01:00:00"
            prd = "hour"
        elif q.period_name == "dow":
            fmt = "ID"
            dur = "24:00:00"
            prd = "day"
        elif q.period_name == "mod":
            fmt = "MM"
            dur = "1 month"
            prd = "month"


        q.period_name = prd
        sql = f"""
WITH trends AS (
SELECT
  sn.id
 , s.measurands_id
 , sn.timezone
 , to_char(timezone(sn.timezone, datetime - '1sec'::interval), '{fmt}') as factor
 , AVG(s.data_averaging_period_seconds) as avg_seconds
 , AVG(s.data_logging_period_seconds) as log_seconds
, MAX(truncate_timestamp(datetime, :period_name, sn.timezone, '1{prd}'::interval)) as last_period
, MIN(timezone(sn.timezone, datetime - '1sec'::interval)) as first_datetime
, MAX(timezone(sn.timezone, datetime - '1sec'::interval)) as last_datetime
 , COUNT(1) as value_count
>>>>>>> abdbfa7b
 , AVG(value_avg) as value_avg
 , STDDEV(value_avg) as value_sd
 , MIN(value_avg) as value_min
 , MAX(value_avg) as value_max
 , PERCENTILE_CONT(0.02) WITHIN GROUP(ORDER BY value_avg) as value_p02
 , PERCENTILE_CONT(0.25) WITHIN GROUP(ORDER BY value_avg) as value_p25
 , PERCENTILE_CONT(0.5) WITHIN GROUP(ORDER BY value_avg) as value_p50
 , PERCENTILE_CONT(0.75) WITHIN GROUP(ORDER BY value_avg) as value_p75
 , PERCENTILE_CONT(0.98) WITHIN GROUP(ORDER BY value_avg) as value_p98
 , current_timestamp as calculated_on
 FROM hourly_data m
<<<<<<< HEAD
 JOIN sensor s ON (m.sensors_id = s.sensors_id)
 WHERE datetime > datetime_from
 AND datetime <= datetime_to
 AND s.sensors_id = :sensors_id
 GROUP BY 1, 2, 3, 4, 5, 6, 7, 8)
-----------------------------------------
-- And finally we tie it all together
-----------------------------------------
	SELECT o.sensors_id
  , sig_digits(value_avg, 2) as value
  , json_build_object(
     'id', o.measurands_id
   , 'units', o.units
   , 'name', o.measurand
  ) as parameter
  , json_build_object(
     'sd', o.value_sd
   , 'min', o.value_min
   , 'q02', o.value_p02
   , 'q25', o.value_p25
   , 'median', o.value_p50
   , 'q75', o.value_p75
   , 'q98', o.value_p98
   , 'max', o.value_max
     ) as summary
	, json_build_object(
	   'label', e.factor
	 , 'datetime_from', get_datetime_object(e.period_first, o.timezone)
	 , 'datetime_to', get_datetime_object(e.period_last, o.timezone)
	 , 'interval', :period_name
	) as period
	, calculate_coverage(
	    o.n::int
	  , o.data_averaging_period_seconds
      , o.data_logging_period_seconds
	  , e.n * 3600.0)||
	jsonb_build_object(
	    'datetime_from', get_datetime_object(o.coverage_first, o.timezone)
	  , 'datetime_to', get_datetime_object(o.coverage_last, o.timezone)
	) as coverage
	FROM expected e
	JOIN observed o ON (e.factor = o.factor)
    {query.pagination()}
=======
 JOIN sensors s ON (m.sensors_id = s.sensors_id)
 JOIN sensor_systems sy ON (s.sensor_systems_id = sy.sensor_systems_id)
 JOIN locations_view_cached sn ON (sy.sensor_nodes_id = sn.id)
 {query.where()}
 GROUP BY 1, 2, 3, 4)
 SELECT t.id
 , json_build_object(
	'label', factor
			   , 'datetime_from', get_datetime_object(first_datetime, t.timezone)
                , 'datetime_to', get_datetime_object(last_datetime, t.timezone)
                , 'interval',  '{dur}'
                ) as period
            , sig_digits(value_avg, 2) as value
			, json_build_object(
		'id', t.measurands_id
		, 'units', m.units
		, 'name', m.measurand
 ) as parameter
 , json_build_object(
    'sd', t.value_sd
   , 'min', t.value_min
   , 'q02', t.value_p02
   , 'q25', t.value_p25
   , 'median', t.value_p50
   , 'q75', t.value_p75
   , 'q98', t.value_p98
   , 'max', t.value_max
 ) as summary
 , calculate_coverage(
     t.value_count::int
   , t.avg_seconds
   , t.log_seconds
  , expected_hours(first_datetime, last_datetime, '{prd}', factor) * 3600.0
)||jsonb_build_object(
          'datetime_from', get_datetime_object(first_datetime, t.timezone)
        , 'datetime_to', get_datetime_object(last_datetime, t.timezone)
 ) as coverage
 FROM trends t
 JOIN measurands m ON (t.measurands_id = m.measurands_id)
 {query.pagination()}
>>>>>>> abdbfa7b
    """

    return await db.fetchPage(sql, query.params())<|MERGE_RESOLUTION|>--- conflicted
+++ resolved
@@ -192,7 +192,6 @@
         ORDER BY datetime
         {query.pagination()}
         """
-<<<<<<< HEAD
     elif q.period_name in ["raw"]:
         sql = f"""
 	WITH sensor AS (
@@ -250,9 +249,6 @@
         ORDER BY datetime
         {query.pagination()}
               """
-
-=======
->>>>>>> abdbfa7b
     elif q.period_name in ["day", "month"]:
         # Query for the aggregate data
         if q.period_name == "day":
@@ -334,8 +330,6 @@
             {query.pagination()}
         """
     elif q.period_name in ["hod","dow","moy"]:
-
-<<<<<<< HEAD
         if q.period_name == "hod":
             q.period_name = "hour"
             period_format = "'HH24'"
@@ -408,37 +402,6 @@
  , MIN(datetime) as coverage_first
  , MAX(datetime) as coverage_last
  , COUNT(1) as n
-=======
-        fmt = ""
-        if q.period_name == "hod":
-            fmt = "HH24"
-            dur = "01:00:00"
-            prd = "hour"
-        elif q.period_name == "dow":
-            fmt = "ID"
-            dur = "24:00:00"
-            prd = "day"
-        elif q.period_name == "mod":
-            fmt = "MM"
-            dur = "1 month"
-            prd = "month"
-
-
-        q.period_name = prd
-        sql = f"""
-WITH trends AS (
-SELECT
-  sn.id
- , s.measurands_id
- , sn.timezone
- , to_char(timezone(sn.timezone, datetime - '1sec'::interval), '{fmt}') as factor
- , AVG(s.data_averaging_period_seconds) as avg_seconds
- , AVG(s.data_logging_period_seconds) as log_seconds
-, MAX(truncate_timestamp(datetime, :period_name, sn.timezone, '1{prd}'::interval)) as last_period
-, MIN(timezone(sn.timezone, datetime - '1sec'::interval)) as first_datetime
-, MAX(timezone(sn.timezone, datetime - '1sec'::interval)) as last_datetime
- , COUNT(1) as value_count
->>>>>>> abdbfa7b
  , AVG(value_avg) as value_avg
  , STDDEV(value_avg) as value_sd
  , MIN(value_avg) as value_min
@@ -450,7 +413,6 @@
  , PERCENTILE_CONT(0.98) WITHIN GROUP(ORDER BY value_avg) as value_p98
  , current_timestamp as calculated_on
  FROM hourly_data m
-<<<<<<< HEAD
  JOIN sensor s ON (m.sensors_id = s.sensors_id)
  WHERE datetime > datetime_from
  AND datetime <= datetime_to
@@ -494,48 +456,6 @@
 	FROM expected e
 	JOIN observed o ON (e.factor = o.factor)
     {query.pagination()}
-=======
- JOIN sensors s ON (m.sensors_id = s.sensors_id)
- JOIN sensor_systems sy ON (s.sensor_systems_id = sy.sensor_systems_id)
- JOIN locations_view_cached sn ON (sy.sensor_nodes_id = sn.id)
- {query.where()}
- GROUP BY 1, 2, 3, 4)
- SELECT t.id
- , json_build_object(
-	'label', factor
-			   , 'datetime_from', get_datetime_object(first_datetime, t.timezone)
-                , 'datetime_to', get_datetime_object(last_datetime, t.timezone)
-                , 'interval',  '{dur}'
-                ) as period
-            , sig_digits(value_avg, 2) as value
-			, json_build_object(
-		'id', t.measurands_id
-		, 'units', m.units
-		, 'name', m.measurand
- ) as parameter
- , json_build_object(
-    'sd', t.value_sd
-   , 'min', t.value_min
-   , 'q02', t.value_p02
-   , 'q25', t.value_p25
-   , 'median', t.value_p50
-   , 'q75', t.value_p75
-   , 'q98', t.value_p98
-   , 'max', t.value_max
- ) as summary
- , calculate_coverage(
-     t.value_count::int
-   , t.avg_seconds
-   , t.log_seconds
-  , expected_hours(first_datetime, last_datetime, '{prd}', factor) * 3600.0
-)||jsonb_build_object(
-          'datetime_from', get_datetime_object(first_datetime, t.timezone)
-        , 'datetime_to', get_datetime_object(last_datetime, t.timezone)
- ) as coverage
- FROM trends t
- JOIN measurands m ON (t.measurands_id = m.measurands_id)
- {query.pagination()}
->>>>>>> abdbfa7b
     """
 
     return await db.fetchPage(sql, query.params())