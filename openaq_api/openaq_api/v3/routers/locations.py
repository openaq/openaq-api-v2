import logging
from typing import Annotated
from enum import StrEnum, auto
from fastapi import APIRouter, Depends, Path, Query, Request

from openaq_api.db import DB
from openaq_api.v3.models.queries import (
    BboxQuery,
    CountryIdQuery,
    CountryIsoQuery,
<<<<<<< HEAD
    ManufacturersQuery,
=======
    InstrumentsQuery,
>>>>>>> 8e9d6e29
    MobileQuery,
    MonitorQuery,
    OwnerQuery,
    Paging,
    ParametersQuery,
    ProviderQuery,
    QueryBaseModel,
    QueryBuilder,
    RadiusQuery,
    SortingBase,
)
from openaq_api.v3.models.responses import LocationsResponse

logger = logging.getLogger("locations")

router = APIRouter(
    prefix="/v3",
    tags=["v3-alpha"],
    include_in_schema=True,
)


class LocationsSortFields(StrEnum):
    ID = auto()


class LocationsSorting(SortingBase):
    order_by: LocationsSortFields | None = Query(
        "id",
        description="The field by which to order results",
        examples=["order_by=id"],
    )


class LocationPathQuery(QueryBaseModel):
    """Path query to filter results by locations ID.

    Inherits from QueryBaseModel.

    Attributes:
        locations_id: locations ID value.
    """

    locations_id: int = Path(
        description="Limit the results to a specific location by id", ge=1
    )

    def where(self) -> str:
        """Generates SQL condition for filtering to a single locations_id

        Overrides the base QueryBaseModel `where` method

        Returns:
            string of WHERE clause
        """
        return "id = :locations_id"


class LocationsQueries(
    BboxQuery,
    CountryIdQuery,
    CountryIsoQuery,
    InstrumentsQuery,
    MobileQuery,
    MonitorQuery,
    LocationsSorting,
<<<<<<< HEAD
    ManufacturersQuery,
=======
    OwnerQuery,
    Paging,
    ParametersQuery,
    ProviderQuery,
    RadiusQuery,
>>>>>>> 8e9d6e29
): ...


@router.get(
    "/locations/{locations_id}",
    response_model=LocationsResponse,
    summary="Get a location by ID",
    description="Provides a location by location ID",
)
async def location_get(
    locations: Annotated[LocationPathQuery, Depends(LocationPathQuery.depends())],
    request: Request,
    db: DB = Depends(),
):
    print("FOO", request.app.state.redis_client)
    response = await fetch_locations(locations, db)
    return response


@router.get(
    "/locations",
    response_model=LocationsResponse,
    summary="Get locations",
    description="Provides a list of locations",
)
async def locations_get(
    locations: Annotated[LocationsQueries, Depends(LocationsQueries.depends())],
    db: DB = Depends(),
):
    response = await fetch_locations(locations, db)
    return response


async def fetch_locations(query, db):
    query_builder = QueryBuilder(query)
    sql = f"""
    SELECT id
    , name
    , ismobile as is_mobile
    , ismonitor as is_monitor
    , city as locality
    , country
    , owner
    , provider
    , coordinates
    , instruments
    , sensors
    , timezone
    , bbox(geom) as bounds
    , datetime_first
    , datetime_last
	, licenses
    {query_builder.fields() or ''}
    {query_builder.total()}
    FROM locations_view_cached
    {query_builder.where()}
    {query_builder.order_by()}
    {query_builder.pagination()}
    """
    response = await db.fetchPage(sql, query_builder.params())
    return response<|MERGE_RESOLUTION|>--- conflicted
+++ resolved
@@ -8,11 +8,8 @@
     BboxQuery,
     CountryIdQuery,
     CountryIsoQuery,
-<<<<<<< HEAD
     ManufacturersQuery,
-=======
     InstrumentsQuery,
->>>>>>> 8e9d6e29
     MobileQuery,
     MonitorQuery,
     OwnerQuery,
@@ -79,15 +76,12 @@
     MobileQuery,
     MonitorQuery,
     LocationsSorting,
-<<<<<<< HEAD
     ManufacturersQuery,
-=======
     OwnerQuery,
     Paging,
     ParametersQuery,
     ProviderQuery,
     RadiusQuery,
->>>>>>> 8e9d6e29
 ): ...
 
 
