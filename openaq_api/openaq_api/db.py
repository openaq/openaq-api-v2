--- conflicted
+++ resolved
@@ -94,27 +94,14 @@
         rquery, args = render(query, **kwargs)
         async with pool.acquire() as con:
             try:
-<<<<<<< HEAD
                 # a transaction is required to prevent auto-commit
                 tr = con.transaction()
                 await tr.start()
                 if config is not None:
-=======
-                self.request.state.timer.mark('connected')
-				        # a transaction is required to prevent auto-commit
-                tr = con.transaction()
-                if config is not None:
-                    await tr.start()
->>>>>>> 75a2efdf
                     for param, value in config.items():
                         if param in allowed_config_params:
                             q = f"SELECT set_config('{param}', $1, TRUE)"
                             s = await con.execute(q, value)
-<<<<<<< HEAD
-                            #logger.debug(await con.fetch('SHOW work_mem'))
-
-=======
->>>>>>> 75a2efdf
                 r = await con.fetch(rquery, *args)
                 await tr.commit()
             except asyncpg.exceptions.UndefinedColumnError as e:
