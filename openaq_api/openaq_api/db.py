--- conflicted
+++ resolved
@@ -68,11 +68,7 @@
         logger.debug("Creating a new pool")
         pool = await asyncpg.create_pool(
             settings.DATABASE_READ_URL,
-<<<<<<< HEAD
             command_timeout=MAX_CONNECTION_TIMEOUT,
-=======
-            command_timeout=15,
->>>>>>> 2d577987
             max_inactive_connection_lifetime=15,
             min_size=1,
             max_size=10,
@@ -97,11 +93,7 @@
         return self.request.app.state.pool
 
     @cached(settings.API_CACHE_TIMEOUT, **cache_config)
-<<<<<<< HEAD
     async def fetch(self, query, kwargs, timeout=DEFAULT_CONNECTION_TIMEOUT, config=None):
-=======
-    async def fetch(self, query, kwargs, config={"statement_timeout": 6000}):
->>>>>>> 2d577987
         pool = await self.pool()
         self.request.state.timer.mark("pooled")
         start = time.time()
@@ -116,13 +108,8 @@
                     for param, value in config.items():
                         if param in allowed_config_params:
                             q = f"SELECT set_config('{param}', $1, TRUE)"
-<<<<<<< HEAD
                             s = await con.execute(q, str(value))
                 r = await wait_for(con.fetch(rquery, *args), timeout=timeout)
-=======
-                            await con.execute(q, str(value))
-                r = await con.fetch(rquery, *args)
->>>>>>> 2d577987
                 await tr.commit()
             except asyncpg.exceptions.UndefinedColumnError as e:
                 logger.error(f"Undefined Column Error: {e}\n{rquery}\n{kwargs}")
