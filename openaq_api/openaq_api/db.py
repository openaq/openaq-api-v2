--- conflicted
+++ resolved
@@ -87,22 +87,15 @@
         return self.request.app.state.pool
 
     @cached(settings.API_CACHE_TIMEOUT, **cache_config)
-<<<<<<< HEAD
-    async def fetch(self, query, kwargs):
-        start = self.request.state.timer.mark('fetching')
-=======
     async def fetch(self, query, kwargs, config = None):
->>>>>>> c23796a9
         pool = await self.pool()
         self.request.state.timer.mark('pooled')
         logger.debug("Start time: %s\nQuery: %s \nArgs:%s\n", start, query, kwargs)
         rquery, args = render(query, **kwargs)
         async with pool.acquire() as con:
             try:
-<<<<<<< HEAD
                 self.request.state.timer.mark('connected')
-=======
-				# a transaction is required to prevent auto-commit
+				        # a transaction is required to prevent auto-commit
                 tr = con.transaction()
                 if config is not None:
                     await tr.start()
@@ -110,8 +103,6 @@
                         if param in allowed_config_params:
                             q = f"SELECT set_config('{param}', $1, TRUE)"
                             s = await con.execute(q, value)
-
->>>>>>> c23796a9
                 r = await con.fetch(rquery, *args)
                 await tr.commit()
             except asyncpg.exceptions.UndefinedColumnError as e:
