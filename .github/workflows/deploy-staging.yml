name: Deploy staging

on: 
  push:
    branches:
      - develop
      - v3

env:
  ENV: "staging"
  PROJECT: "openaq"
  DATABASE_READ_USER: ${{ secrets.DATABASE_READ_USER }}
  DATABASE_READ_PASSWORD: ${{ secrets.DATABASE_READ_PASSWORD }}
  DATABASE_WRITE_USER: ${{ secrets.DATABASE_WRITE_USER }}
  DATABASE_WRITE_PASSWORD: ${{ secrets.DATABASE_WRITE_PASSWORD }}
  DATABASE_DB: ${{ secrets.DATABASE_DB }}
  DATABASE_HOST: ${{ secrets.DATABASE_HOST_STAGING }}
  DATABASE_PORT: ${{ secrets.STAGING_DATABASE_PORT }}
  API_LAMBDA_MEMORY_SIZE: ${{ secrets.API_LAMBDA_MEMORY_SIZE_STAGING }}
  FETCH_ASCENDING: ${{ secrets.FETCH_ASCENDING }}
  PIPELINE_LIMIT: ${{ secrets.PIPELINE_LIMIT }}
  METADATA_LIMIT: ${{ secrets.METADATA_LIMIT }}
  REALTIME_LIMIT: ${{ secrets.REALTIME_LIMIT }}
  FETCH_BUCKET: ${{ secrets.FETCH_BUCKET }}
  ETL_BUCKET: ${{ secrets.ETL_BUCKET }}
  HOSTED_ZONE_ID: ${{ secrets.HOSTED_ZONE_ID }}
  HOSTED_ZONE_NAME: ${{ secrets.HOSTED_ZONE_NAME }}
  DOMAIN_NAME: "staging.openaq.org"
  WEB_ACL_ID: ${{ secrets.WEB_ACL_ID }}
  CERTIFICATE_ARN: ${{ secrets.CERTIFICATE_ARN }}
  FASTAPI_URL: ""

  CDK_ACCOUNT: ${{ secrets.CDK_ACCOUNT }}
  CDK_REGION: ${{ secrets.CDK_REGION }}

<<<<<<< HEAD
  #VPC_ID: ${{ secrets.STAGING_VPC_ID }}
=======
  #VPC_ID: ${{ secrets.VPC_ID }}
>>>>>>> df22a788

  REDIS_HOST: ${{ secrets.REDIS_HOST_STAGING }}
  REDIS_PORT: ${{ secrets.REDIS_PORT }}

  RATE_LIMITING: False
  RATE_AMOUNT: 2000
  RATE_AMOUNT_KEY: 2000
  RATE_TIME: 5

jobs:
  deploy:
    runs-on: ubuntu-latest
    steps:
      - name: Checkout repo
        uses: actions/checkout@v3

      - name: Configure aws credentials
        uses: aws-actions/configure-aws-credentials@master
        with:
          aws-access-key-id: ${{ secrets.AWS_ACCESS_KEY_STAGING }}
          aws-secret-access-key: ${{ secrets.AWS_SECRET_KEY_STAGING }}
          aws-region: ${{ secrets.AWS_REGION }}

      - uses: actions/setup-node@v2
        with:
          node-version: "16"

      - name: Install CDK
        run: |
          npm install -g aws-cdk@2.25.0

      - uses: actions/setup-python@v3
        with:
          python-version: '3.9'

      - name: Deploy stack
        working-directory: ./cdk
        run: |
          pip install -r requirements.txt
          cdk deploy openaq-api-staging --require-approval never 
        # only deploy api until ingest and rollup are separated<|MERGE_RESOLUTION|>--- conflicted
+++ resolved
@@ -33,11 +33,8 @@
   CDK_ACCOUNT: ${{ secrets.CDK_ACCOUNT }}
   CDK_REGION: ${{ secrets.CDK_REGION }}
 
-<<<<<<< HEAD
   #VPC_ID: ${{ secrets.STAGING_VPC_ID }}
-=======
-  #VPC_ID: ${{ secrets.VPC_ID }}
->>>>>>> df22a788
+
 
   REDIS_HOST: ${{ secrets.REDIS_HOST_STAGING }}
   REDIS_PORT: ${{ secrets.REDIS_PORT }}
