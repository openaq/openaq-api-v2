--- conflicted
+++ resolved
@@ -55,15 +55,6 @@
             f"{id}-vpc",
             vpc_id=vpc_id
         )
-<<<<<<< HEAD
-
-
-        vpc = aws_ec2.Vpc.from_vpc_attributes(
-            self,
-            vpc_id
-            )
-=======
->>>>>>> c556e123
 
         openaq_api = aws_lambda.Function(
             self,
